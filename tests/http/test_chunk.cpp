//////////////////////////////////////////////////////////////////////////////
<<<<<<< HEAD
// Copyright (c) 2013-2014 Via Technology Ltd. All Rights Reserved.
=======
// Copyright (c) 2013-2015 Via Technology Ltd. All Rights Reserved.
>>>>>>> 5fd39222
// (ken dot barker at via-technology dot co dot uk)
//
// Distributed under the Boost Software License, Version 1.0.
// (See accompanying file LICENSE_1_0.txt or copy at
// http://www.boost.org/LICENSE_1_0.txt)
//////////////////////////////////////////////////////////////////////////////
#include "via/http/chunk.hpp"
#include <boost/test/unit_test.hpp>
#include <vector>
#include <iostream>

using namespace via::http;

//////////////////////////////////////////////////////////////////////////////
BOOST_AUTO_TEST_SUITE(TestChunkLineParser)

BOOST_AUTO_TEST_CASE(EmptyChunk1)
{
  std::string chunk_data("0\r\n");
<<<<<<< HEAD
  auto next(chunk_data.cbegin());

  chunk_header the_chunk;
  BOOST_CHECK(the_chunk.parse(next, chunk_data.cend()));
=======
  std::string::iterator next(chunk_data.begin());

  chunk_header the_chunk(false, 8, 1024, 1048576);
  BOOST_CHECK(the_chunk.parse(next, chunk_data.end()));
>>>>>>> 5fd39222
  BOOST_CHECK(chunk_data.end() == next);
  BOOST_CHECK_EQUAL("0",  the_chunk.hex_size().c_str());
  BOOST_CHECK_EQUAL("", the_chunk.extension().c_str());
  BOOST_CHECK_EQUAL(0U, the_chunk.size());
  BOOST_CHECK(the_chunk.is_last());
  BOOST_CHECK(next == chunk_data.end());
}

BOOST_AUTO_TEST_CASE(EmptyChunk2)
{
  std::string chunk_data("0;\r\n");
<<<<<<< HEAD
  auto next(chunk_data.cbegin());

  chunk_header the_chunk;
  BOOST_CHECK(the_chunk.parse(next, chunk_data.cend()));
=======
  std::string::iterator next(chunk_data.begin());

  chunk_header the_chunk(false, 8, 1024, 1048576);
  BOOST_CHECK(the_chunk.parse(next, chunk_data.end()));
>>>>>>> 5fd39222
  BOOST_CHECK(chunk_data.end() == next);
  BOOST_CHECK_EQUAL("0",  the_chunk.hex_size().c_str());
  BOOST_CHECK_EQUAL("", the_chunk.extension().c_str());
  BOOST_CHECK_EQUAL(0U, the_chunk.size());
  BOOST_CHECK(the_chunk.is_last());
  BOOST_CHECK(next == chunk_data.end());
}

BOOST_AUTO_TEST_CASE(ValidString1)
{
  std::string chunk_data("f; some rubbish\r\n");
<<<<<<< HEAD
  auto next(chunk_data.cbegin());

  chunk_header the_chunk;
  BOOST_CHECK(the_chunk.parse(next, chunk_data.cend()));
=======
  std::string::iterator next(chunk_data.begin());

  chunk_header the_chunk(false, 8, 1024, 1048576);
  BOOST_CHECK(the_chunk.parse(next, chunk_data.end()));
>>>>>>> 5fd39222
  BOOST_CHECK(chunk_data.end() == next);
  BOOST_CHECK_EQUAL("f",  the_chunk.hex_size().c_str());
  BOOST_CHECK_EQUAL("some rubbish", the_chunk.extension().c_str());
  BOOST_CHECK_EQUAL(15U, the_chunk.size());
  BOOST_CHECK(!the_chunk.is_last());

  std::string header_string(the_chunk.to_string());
  BOOST_CHECK_EQUAL(chunk_data, header_string);
}

BOOST_AUTO_TEST_CASE(ValidString2)
{
  std::string chunk_data("f\r\nA");
<<<<<<< HEAD
  auto next(chunk_data.cbegin());

  chunk_header the_chunk;
  BOOST_CHECK(the_chunk.parse(next, chunk_data.cend()));
=======
  std::string::iterator next(chunk_data.begin());

  chunk_header the_chunk(false, 8, 1024, 1048576);
  BOOST_CHECK(the_chunk.parse(next, chunk_data.end()));
>>>>>>> 5fd39222
  BOOST_CHECK(chunk_data.end() != next);
  BOOST_CHECK_EQUAL('A', *next);
  BOOST_CHECK_EQUAL("f",  the_chunk.hex_size().c_str());
  BOOST_CHECK_EQUAL(15U, the_chunk.size());
  BOOST_CHECK(!the_chunk.is_last());
}

BOOST_AUTO_TEST_CASE(ValidString3)
{
  std::string chunk_data("f; some rubbish\r\nA");
<<<<<<< HEAD
  auto next(chunk_data.cbegin());

  chunk_header the_chunk;
  BOOST_CHECK(the_chunk.parse(next, chunk_data.cend()));
=======
  std::string::iterator next(chunk_data.begin());

  chunk_header the_chunk(false, 8, 1024, 1048576);
  BOOST_CHECK(the_chunk.parse(next, chunk_data.end()));
>>>>>>> 5fd39222
  BOOST_CHECK(chunk_data.end() != next);
  BOOST_CHECK_EQUAL('A', *next);
  BOOST_CHECK_EQUAL("f",  the_chunk.hex_size().c_str());
  BOOST_CHECK_EQUAL("some rubbish", the_chunk.extension().c_str());
  BOOST_CHECK_EQUAL(15U, the_chunk.size());
  BOOST_CHECK(!the_chunk.is_last());
}

BOOST_AUTO_TEST_CASE(MultipleString1)
{
  std::string chunk_data("2f; some rubbish\r\n");
<<<<<<< HEAD
  auto next(chunk_data.cbegin());

  chunk_header the_chunk;
  BOOST_CHECK(!the_chunk.parse(next, chunk_data.cbegin() +1));
=======
  std::string::iterator next(chunk_data.begin());

  chunk_header the_chunk(false, 8, 1024, 1048576);
  BOOST_CHECK(!the_chunk.parse(next, chunk_data.begin() +1));
>>>>>>> 5fd39222
  BOOST_CHECK(chunk_data.end() != next);
  BOOST_CHECK(the_chunk.parse(next, chunk_data.cend()));
  BOOST_CHECK(chunk_data.end() == next);
  BOOST_CHECK_EQUAL("2f",  the_chunk.hex_size().c_str());
  BOOST_CHECK_EQUAL("some rubbish", the_chunk.extension().c_str());
  BOOST_CHECK_EQUAL(47U, the_chunk.size());
}

BOOST_AUTO_TEST_CASE(InValidString1)
{
  std::string chunk_data("g;\r\n");
<<<<<<< HEAD
  auto next(chunk_data.cbegin());

  chunk_header the_chunk;
  BOOST_CHECK(!the_chunk.parse(next, chunk_data.cend()));
=======
  std::string::iterator next(chunk_data.begin());

  chunk_header the_chunk(false, 8, 1024, 1048576);
  BOOST_CHECK(!the_chunk.parse(next, chunk_data.end()));
}

BOOST_AUTO_TEST_CASE(InValidString2)
{
  std::string chunk_data("f;\r\r");
  std::string::iterator next(chunk_data.begin());

  chunk_header the_chunk(false, 8, 1024, 1048576);
  BOOST_CHECK(!the_chunk.parse(next, chunk_data.end()));
}

BOOST_AUTO_TEST_CASE(InValidString3)
{
  std::string chunk_data("f\n");
  std::string::iterator next(chunk_data.begin());

  chunk_header the_chunk(true, 8, 1024, 1048576);
  BOOST_CHECK(!the_chunk.parse(next, chunk_data.end()));
}

BOOST_AUTO_TEST_CASE(InValidString4)
{
  std::string chunk_data("f;\n");
  std::string::iterator next(chunk_data.begin());

  chunk_header the_chunk(true, 8, 1024, 1048576);
  BOOST_CHECK(!the_chunk.parse(next, chunk_data.end()));
}

BOOST_AUTO_TEST_CASE(InValidString5)
{
  std::string chunk_data("2f;                  some rubbish\r\n");
  std::string::iterator next(chunk_data.begin());

  chunk_header the_chunk(false, 8, 1024, 1048576);
  BOOST_CHECK(!the_chunk.parse(next, chunk_data.end()));
}

BOOST_AUTO_TEST_CASE(InValidString6)
{
  std::string chunk_data("                        2f\r\n");
  std::string::iterator next(chunk_data.begin());

  chunk_header the_chunk(false, 8, 1024, 1048576);
  BOOST_CHECK(!the_chunk.parse(next, chunk_data.end()));
}

BOOST_AUTO_TEST_CASE(InValidString7)
{
  std::string chunk_data("2f; some rubbish\r\n");
  std::string::iterator next(chunk_data.begin());

  chunk_header the_chunk(false, 8, 10, 1048576);
  BOOST_CHECK(!the_chunk.parse(next, chunk_data.end()));
}

BOOST_AUTO_TEST_CASE(InValidString8)
{
  std::string chunk_data("1234567890abcdef0123456789abcdef012\r\n");
  std::string::iterator next(chunk_data.begin());

  chunk_header the_chunk(false, 8, 1024, 1048576);
  BOOST_CHECK(!the_chunk.parse(next, chunk_data.end()));
}

BOOST_AUTO_TEST_CASE(InValidString9)
{
  std::string chunk_data("ffff\r\n");
  std::string::iterator next(chunk_data.begin());

  chunk_header the_chunk(false, 8, 1024, 1024);
  BOOST_CHECK(!the_chunk.parse(next, chunk_data.end()));
>>>>>>> 5fd39222
}

BOOST_AUTO_TEST_SUITE_END()
//////////////////////////////////////////////////////////////////////////////

//////////////////////////////////////////////////////////////////////////////
BOOST_AUTO_TEST_SUITE(TestChunkEncoder)

BOOST_AUTO_TEST_CASE(EmptyChunk1)
{
  chunk_header the_chunk(0);
  auto chunk_string(the_chunk.to_string());

  BOOST_CHECK_EQUAL("0\r\n",  chunk_string.c_str());
}

BOOST_AUTO_TEST_CASE(ValidChunk1)
{
  chunk_header the_chunk(15);
  auto chunk_string(the_chunk.to_string());

  BOOST_CHECK_EQUAL("f\r\n",  chunk_string.c_str());
}

BOOST_AUTO_TEST_SUITE_END()
//////////////////////////////////////////////////////////////////////////////

//////////////////////////////////////////////////////////////////////////////
BOOST_AUTO_TEST_SUITE(TestLastChunkEncoder)

BOOST_AUTO_TEST_CASE(EmptyChunk1)
{
  std::string empty_string("");
  last_chunk the_chunk(empty_string, empty_string);
<<<<<<< HEAD
  auto chunk_string(the_chunk.message());
=======
  std::string chunk_string(the_chunk.to_string());
>>>>>>> 5fd39222

  BOOST_CHECK_EQUAL("0\r\n\r\n", chunk_string.c_str());
}

BOOST_AUTO_TEST_CASE(EmptyChunk2)
{
  std::string empty_string("");
  last_chunk the_chunk("extension", empty_string);
<<<<<<< HEAD
  auto chunk_string(the_chunk.message());
=======
  std::string chunk_string(the_chunk.to_string());
>>>>>>> 5fd39222

  BOOST_CHECK_EQUAL("0; extension\r\n\r\n", chunk_string.c_str());
}

BOOST_AUTO_TEST_SUITE_END()
//////////////////////////////////////////////////////////////////////////////

//////////////////////////////////////////////////////////////////////////////
BOOST_AUTO_TEST_SUITE(TestChunkParser)

BOOST_AUTO_TEST_CASE(ValidChunk1)
{
  std::string chunk_data("f;\r\n");
  chunk_data += "123456789abcdef\r\n";
<<<<<<< HEAD
  auto next(chunk_data.cbegin());

  rx_chunk<std::string> the_chunk;
  BOOST_CHECK(the_chunk.parse(next, chunk_data.cend()));
  BOOST_CHECK_EQUAL(15, the_chunk.size());
  BOOST_CHECK_EQUAL('1', the_chunk.data().front());
  BOOST_CHECK_EQUAL('f', the_chunk.data().back());
=======
  std::string::iterator next(chunk_data.begin());

  rx_chunk<std::string> the_chunk(false, 8, 1024, 1048576, 100, 8190);
  BOOST_CHECK(the_chunk.parse(next, chunk_data.end()));
  BOOST_CHECK_EQUAL(15U, the_chunk.size());
  BOOST_CHECK_EQUAL('1', the_chunk.data()[0]);
  BOOST_CHECK_EQUAL('f', the_chunk.data()[the_chunk.size()-1]);
>>>>>>> 5fd39222
}

BOOST_AUTO_TEST_CASE(ValidChunk2)
{
  std::string chunk_data("f;\n");
  chunk_data += "123456789abcdef\n";
<<<<<<< HEAD
  auto next(chunk_data.cbegin());

  rx_chunk<std::string> the_chunk;
  BOOST_CHECK(the_chunk.parse(next, chunk_data.cend()));
  BOOST_CHECK_EQUAL(15, the_chunk.size());
  BOOST_CHECK_EQUAL('1', the_chunk.data().front());
  BOOST_CHECK_EQUAL('f', the_chunk.data().back());
=======
  std::string::iterator next(chunk_data.begin());

  rx_chunk<std::string> the_chunk(false, 8, 1024, 1048576, 100, 8190);
  BOOST_CHECK(the_chunk.parse(next, chunk_data.end()));
  BOOST_CHECK_EQUAL(15U, the_chunk.size());
  BOOST_CHECK_EQUAL('1', the_chunk.data()[0]);
  BOOST_CHECK_EQUAL('f', the_chunk.data()[the_chunk.size()-1]);
>>>>>>> 5fd39222
}

BOOST_AUTO_TEST_CASE(ValidChunk3)
{
<<<<<<< HEAD
  std::string chunk_data("f;\r\n");
  auto next(chunk_data.cbegin());

  rx_chunk<std::string> the_chunk;
  BOOST_CHECK(!the_chunk.parse(next, chunk_data.cend()));

  std::string chunk_data1("123456789abcdef\r\n");
  next = chunk_data1.begin();
  BOOST_CHECK(the_chunk.parse(next, chunk_data1.cend()));
=======
  std::string chunk_data(" f;\r\n");
  std::string::iterator next(chunk_data.begin());

  rx_chunk<std::string> the_chunk(false, 8, 1024, 1048576, 100, 8190);
  BOOST_CHECK(!the_chunk.parse(next, chunk_data.end()));

  std::string chunk_data1("123456789abcdef\r\n");
  next = chunk_data1.begin();
  BOOST_CHECK(the_chunk.parse(next, chunk_data1.end()));
>>>>>>> 5fd39222

  BOOST_CHECK_EQUAL(15U, the_chunk.size());
  BOOST_CHECK_EQUAL('1', the_chunk.data()[0]);
  BOOST_CHECK_EQUAL('f', the_chunk.data()[the_chunk.size()-1]);
}

BOOST_AUTO_TEST_CASE(ValidChunk4)
{
  std::string chunk_data("f");
<<<<<<< HEAD
  auto next(chunk_data.cbegin());

  rx_chunk<std::string> the_chunk;
  BOOST_CHECK(!the_chunk.parse(next, chunk_data.cend()));

  std::string chunk_data1(";\r\n123456789abcdef\r\n");
  next = chunk_data1.begin();
  BOOST_CHECK(the_chunk.parse(next, chunk_data1.cend()));
=======
  std::string::iterator next(chunk_data.begin());

  rx_chunk<std::string> the_chunk(false, 8, 1024, 1048576, 100, 8190);
  BOOST_CHECK(!the_chunk.parse(next, chunk_data.end()));

  std::string chunk_data1(";\r\n123456789abcdef\r\n");
  next = chunk_data1.begin();
  BOOST_CHECK(the_chunk.parse(next, chunk_data1.end()));
>>>>>>> 5fd39222

  BOOST_CHECK_EQUAL(15U, the_chunk.size());
  BOOST_CHECK_EQUAL('1', the_chunk.data()[0]);
  BOOST_CHECK_EQUAL('f', the_chunk.data()[the_chunk.size()-1]);
}

BOOST_AUTO_TEST_CASE(ValidChunk5)
{
  std::string chunk_data("f");
  std::string::iterator next(chunk_data.begin());

  rx_chunk<std::string> the_chunk(false, 8, 1024, 1048576, 100, 8190);
  BOOST_CHECK(!the_chunk.parse(next, chunk_data.end()));

  std::string chunk_data1("\n123456789abcdef\n");
  next = chunk_data1.begin();
  BOOST_CHECK(the_chunk.parse(next, chunk_data1.end()));

  BOOST_CHECK_EQUAL(15U, the_chunk.size());
  BOOST_CHECK_EQUAL('1', the_chunk.data()[0]);
  BOOST_CHECK_EQUAL('f', the_chunk.data()[the_chunk.size()-1]);
}

BOOST_AUTO_TEST_CASE(ValidMultipleChunks1)
{
  std::string chunk_data("f;\r\n123456789abcdef\r\n"); // a complete chunk
  chunk_data += "a;\r\n0123456789\r\n"; // and another
  chunk_data += "0;\r\n\r\n"; // last chunk

  std::string::iterator next(chunk_data.begin());

  rx_chunk<std::string> the_chunk(false, 8, 1024, 1048576, 100, 8190);
  BOOST_CHECK(the_chunk.parse(next, chunk_data.end()));
  BOOST_CHECK_EQUAL(15U, the_chunk.size());
  BOOST_CHECK_EQUAL('1', the_chunk.data()[0]);
  BOOST_CHECK_EQUAL('f', the_chunk.data()[the_chunk.size()-1]);
  BOOST_CHECK(!the_chunk.is_last());

  the_chunk.clear();
  BOOST_CHECK(the_chunk.parse(next, chunk_data.end()));
  BOOST_CHECK_EQUAL(10U, the_chunk.size());
  BOOST_CHECK_EQUAL('0', the_chunk.data()[0]);
  BOOST_CHECK_EQUAL('9', the_chunk.data()[the_chunk.size()-1]);
  BOOST_CHECK(!the_chunk.is_last());

  the_chunk.clear();
  BOOST_CHECK(the_chunk.parse(next, chunk_data.end()));
  BOOST_CHECK_EQUAL(0U, the_chunk.size());
  BOOST_CHECK(the_chunk.is_last());
}

BOOST_AUTO_TEST_CASE(ValidMultipleChunks2)
{
  // As above but without CR's after chunk data
  std::string chunk_data("f;\r\n123456789abcdef\n"); // a complete chunk
  chunk_data += "a;\r\n0123456789\n"; // and another
  chunk_data += "0;\r\n\r\n"; // last chunk

  std::string::iterator next(chunk_data.begin());

  rx_chunk<std::string> the_chunk(false, 8, 1024, 1048576, 100, 8190);
  BOOST_CHECK(the_chunk.parse(next, chunk_data.end()));
  BOOST_CHECK_EQUAL(15U, the_chunk.size());
  BOOST_CHECK_EQUAL('1', the_chunk.data()[0]);
  BOOST_CHECK_EQUAL('f', the_chunk.data()[the_chunk.size()-1]);
  BOOST_CHECK(!the_chunk.is_last());

  the_chunk.clear();
  BOOST_CHECK(the_chunk.parse(next, chunk_data.end()));
  BOOST_CHECK_EQUAL(10U, the_chunk.size());
  BOOST_CHECK_EQUAL('0', the_chunk.data()[0]);
  BOOST_CHECK_EQUAL('9', the_chunk.data()[the_chunk.size()-1]);
  BOOST_CHECK(!the_chunk.is_last());

  the_chunk.clear();
  BOOST_CHECK(the_chunk.parse(next, chunk_data.end()));
  BOOST_CHECK_EQUAL(0U, the_chunk.size());
  BOOST_CHECK(the_chunk.is_last());
}

BOOST_AUTO_TEST_CASE(InValidChunk1)
{
  std::string chunk_data("g;\r\n");
  chunk_data += "123456789abcdef\r\n";
  std::string::iterator next(chunk_data.begin());

  rx_chunk<std::string> the_chunk(false, 8, 1024, 1048576, 100, 8190);
  BOOST_CHECK(!the_chunk.parse(next, chunk_data.end()));
}

BOOST_AUTO_TEST_CASE(InValidChunk2)
{
  std::string chunk_data("f;\r\r");
  chunk_data += "123456789abcdef\r\n";
  std::string::iterator next(chunk_data.begin());

  rx_chunk<std::string> the_chunk(false, 8, 1024, 1048576, 100, 8190);
  BOOST_CHECK(!the_chunk.parse(next, chunk_data.end()));
}

BOOST_AUTO_TEST_CASE(InValidChunk3)
{
  std::string chunk_data("f;\r\n");
  chunk_data += "123456789abcdef\r\r";
  std::string::iterator next(chunk_data.begin());

  rx_chunk<std::string> the_chunk(false, 8, 1024, 1048576, 100, 8190);
  BOOST_CHECK(!the_chunk.parse(next, chunk_data.end()));
}

BOOST_AUTO_TEST_CASE(InValidChunk4)
{
  // missing \r after chunk dat is strict crlf mode
  std::string chunk_data("f;\r\n");
  chunk_data += "123456789abcdef\n";
  std::string::iterator next(chunk_data.begin());

  rx_chunk<std::string> the_chunk(true, 8, 1024, 1048576, 100, 8190);
  BOOST_CHECK(!the_chunk.parse(next, chunk_data.end()));
}

BOOST_AUTO_TEST_CASE(ValidLastChunk1)
{
  std::string chunk_data("0\r\n\r\n");
<<<<<<< HEAD
  auto next(chunk_data.cbegin());

  rx_chunk<std::string> the_chunk;
  BOOST_CHECK(the_chunk.parse(next, chunk_data.cend()));
  BOOST_CHECK_EQUAL(0, the_chunk.size());
=======
  std::string::iterator next(chunk_data.begin());

  rx_chunk<std::string> the_chunk(false, 8, 1024, 1048576, 100, 8190);
  BOOST_CHECK(the_chunk.parse(next, chunk_data.end()));
  BOOST_CHECK_EQUAL(0U, the_chunk.size());
>>>>>>> 5fd39222
  BOOST_CHECK(the_chunk.valid());
  BOOST_CHECK(the_chunk.is_last());
  BOOST_CHECK(next == chunk_data.end());
}

BOOST_AUTO_TEST_CASE(ValidLastChunk2)
{
  std::string chunk_data("0;\r\n\r\n");
  std::string::iterator next(chunk_data.begin());

  rx_chunk<std::string> the_chunk(false, 8, 1024, 1048576, 100, 8190);
  BOOST_CHECK(the_chunk.parse(next, chunk_data.end()));
  BOOST_CHECK_EQUAL(0U, the_chunk.size());
  BOOST_CHECK(the_chunk.valid());
  BOOST_CHECK(the_chunk.is_last());
  BOOST_CHECK(next == chunk_data.end());
}

BOOST_AUTO_TEST_CASE(ValidLastChunk3)
{
  std::string extension("");
  std::string trailer_string("");
  last_chunk last_chunk1(extension, trailer_string);
  std::string chunk_data(last_chunk1.to_string());
  std::string::iterator next(chunk_data.begin());

  rx_chunk<std::string> the_chunk(false, 8, 1024, 1048576, 100, 8190);
  BOOST_CHECK(the_chunk.parse(next, chunk_data.end()));
  BOOST_CHECK_EQUAL(0U, the_chunk.size());
  BOOST_CHECK(the_chunk.valid());
  BOOST_CHECK(the_chunk.is_last());
  BOOST_CHECK(next == chunk_data.end());
}

BOOST_AUTO_TEST_CASE(ValidChunkTrailer1)
{
  std::string chunk_data("0\r\n");
  chunk_data += "Accept-Encoding: gzip\r\n\r\n";
<<<<<<< HEAD
  auto next(chunk_data.cbegin());

  rx_chunk<std::string> the_chunk;
  BOOST_CHECK(the_chunk.parse(next, chunk_data.cend()));
  BOOST_CHECK_EQUAL(0, the_chunk.size());
=======
  std::string::iterator next(chunk_data.begin());

  rx_chunk<std::string> the_chunk(false, 8, 1024, 1048576, 100, 8190);
  BOOST_CHECK(the_chunk.parse(next, chunk_data.end()));
  BOOST_CHECK_EQUAL(0U, the_chunk.size());
>>>>>>> 5fd39222
  BOOST_CHECK(the_chunk.is_last());
}

BOOST_AUTO_TEST_CASE(InValidChunkTrailer1)
{
  std::string chunk_data("0\r\n");
  chunk_data += "Accept-Encoding: gzip\r\r\r\n";
  std::string::iterator next(chunk_data.begin());

  rx_chunk<std::string> the_chunk(false, 8, 1024, 1048576, 100, 8190);
  BOOST_CHECK(!the_chunk.parse(next, chunk_data.end()));
}

BOOST_AUTO_TEST_SUITE_END()
//////////////////////////////////////////////////////////////////////////////<|MERGE_RESOLUTION|>--- conflicted
+++ resolved
@@ -1,9 +1,5 @@
 //////////////////////////////////////////////////////////////////////////////
-<<<<<<< HEAD
-// Copyright (c) 2013-2014 Via Technology Ltd. All Rights Reserved.
-=======
 // Copyright (c) 2013-2015 Via Technology Ltd. All Rights Reserved.
->>>>>>> 5fd39222
 // (ken dot barker at via-technology dot co dot uk)
 //
 // Distributed under the Boost Software License, Version 1.0.
@@ -23,17 +19,10 @@
 BOOST_AUTO_TEST_CASE(EmptyChunk1)
 {
   std::string chunk_data("0\r\n");
-<<<<<<< HEAD
-  auto next(chunk_data.cbegin());
-
-  chunk_header the_chunk;
-  BOOST_CHECK(the_chunk.parse(next, chunk_data.cend()));
-=======
-  std::string::iterator next(chunk_data.begin());
-
-  chunk_header the_chunk(false, 8, 1024, 1048576);
-  BOOST_CHECK(the_chunk.parse(next, chunk_data.end()));
->>>>>>> 5fd39222
+  std::string::iterator next(chunk_data.begin());
+
+  chunk_header the_chunk(false, 8, 1024, 1048576);
+  BOOST_CHECK(the_chunk.parse(next, chunk_data.end()));
   BOOST_CHECK(chunk_data.end() == next);
   BOOST_CHECK_EQUAL("0",  the_chunk.hex_size().c_str());
   BOOST_CHECK_EQUAL("", the_chunk.extension().c_str());
@@ -45,17 +34,10 @@
 BOOST_AUTO_TEST_CASE(EmptyChunk2)
 {
   std::string chunk_data("0;\r\n");
-<<<<<<< HEAD
-  auto next(chunk_data.cbegin());
-
-  chunk_header the_chunk;
-  BOOST_CHECK(the_chunk.parse(next, chunk_data.cend()));
-=======
-  std::string::iterator next(chunk_data.begin());
-
-  chunk_header the_chunk(false, 8, 1024, 1048576);
-  BOOST_CHECK(the_chunk.parse(next, chunk_data.end()));
->>>>>>> 5fd39222
+  std::string::iterator next(chunk_data.begin());
+
+  chunk_header the_chunk(false, 8, 1024, 1048576);
+  BOOST_CHECK(the_chunk.parse(next, chunk_data.end()));
   BOOST_CHECK(chunk_data.end() == next);
   BOOST_CHECK_EQUAL("0",  the_chunk.hex_size().c_str());
   BOOST_CHECK_EQUAL("", the_chunk.extension().c_str());
@@ -67,17 +49,10 @@
 BOOST_AUTO_TEST_CASE(ValidString1)
 {
   std::string chunk_data("f; some rubbish\r\n");
-<<<<<<< HEAD
-  auto next(chunk_data.cbegin());
-
-  chunk_header the_chunk;
-  BOOST_CHECK(the_chunk.parse(next, chunk_data.cend()));
-=======
-  std::string::iterator next(chunk_data.begin());
-
-  chunk_header the_chunk(false, 8, 1024, 1048576);
-  BOOST_CHECK(the_chunk.parse(next, chunk_data.end()));
->>>>>>> 5fd39222
+  std::string::iterator next(chunk_data.begin());
+
+  chunk_header the_chunk(false, 8, 1024, 1048576);
+  BOOST_CHECK(the_chunk.parse(next, chunk_data.end()));
   BOOST_CHECK(chunk_data.end() == next);
   BOOST_CHECK_EQUAL("f",  the_chunk.hex_size().c_str());
   BOOST_CHECK_EQUAL("some rubbish", the_chunk.extension().c_str());
@@ -91,17 +66,10 @@
 BOOST_AUTO_TEST_CASE(ValidString2)
 {
   std::string chunk_data("f\r\nA");
-<<<<<<< HEAD
-  auto next(chunk_data.cbegin());
-
-  chunk_header the_chunk;
-  BOOST_CHECK(the_chunk.parse(next, chunk_data.cend()));
-=======
-  std::string::iterator next(chunk_data.begin());
-
-  chunk_header the_chunk(false, 8, 1024, 1048576);
-  BOOST_CHECK(the_chunk.parse(next, chunk_data.end()));
->>>>>>> 5fd39222
+  std::string::iterator next(chunk_data.begin());
+
+  chunk_header the_chunk(false, 8, 1024, 1048576);
+  BOOST_CHECK(the_chunk.parse(next, chunk_data.end()));
   BOOST_CHECK(chunk_data.end() != next);
   BOOST_CHECK_EQUAL('A', *next);
   BOOST_CHECK_EQUAL("f",  the_chunk.hex_size().c_str());
@@ -112,17 +80,10 @@
 BOOST_AUTO_TEST_CASE(ValidString3)
 {
   std::string chunk_data("f; some rubbish\r\nA");
-<<<<<<< HEAD
-  auto next(chunk_data.cbegin());
-
-  chunk_header the_chunk;
-  BOOST_CHECK(the_chunk.parse(next, chunk_data.cend()));
-=======
-  std::string::iterator next(chunk_data.begin());
-
-  chunk_header the_chunk(false, 8, 1024, 1048576);
-  BOOST_CHECK(the_chunk.parse(next, chunk_data.end()));
->>>>>>> 5fd39222
+  std::string::iterator next(chunk_data.begin());
+
+  chunk_header the_chunk(false, 8, 1024, 1048576);
+  BOOST_CHECK(the_chunk.parse(next, chunk_data.end()));
   BOOST_CHECK(chunk_data.end() != next);
   BOOST_CHECK_EQUAL('A', *next);
   BOOST_CHECK_EQUAL("f",  the_chunk.hex_size().c_str());
@@ -134,19 +95,12 @@
 BOOST_AUTO_TEST_CASE(MultipleString1)
 {
   std::string chunk_data("2f; some rubbish\r\n");
-<<<<<<< HEAD
-  auto next(chunk_data.cbegin());
-
-  chunk_header the_chunk;
-  BOOST_CHECK(!the_chunk.parse(next, chunk_data.cbegin() +1));
-=======
   std::string::iterator next(chunk_data.begin());
 
   chunk_header the_chunk(false, 8, 1024, 1048576);
   BOOST_CHECK(!the_chunk.parse(next, chunk_data.begin() +1));
->>>>>>> 5fd39222
   BOOST_CHECK(chunk_data.end() != next);
-  BOOST_CHECK(the_chunk.parse(next, chunk_data.cend()));
+  BOOST_CHECK(the_chunk.parse(next, chunk_data.end()));
   BOOST_CHECK(chunk_data.end() == next);
   BOOST_CHECK_EQUAL("2f",  the_chunk.hex_size().c_str());
   BOOST_CHECK_EQUAL("some rubbish", the_chunk.extension().c_str());
@@ -156,12 +110,6 @@
 BOOST_AUTO_TEST_CASE(InValidString1)
 {
   std::string chunk_data("g;\r\n");
-<<<<<<< HEAD
-  auto next(chunk_data.cbegin());
-
-  chunk_header the_chunk;
-  BOOST_CHECK(!the_chunk.parse(next, chunk_data.cend()));
-=======
   std::string::iterator next(chunk_data.begin());
 
   chunk_header the_chunk(false, 8, 1024, 1048576);
@@ -238,7 +186,6 @@
 
   chunk_header the_chunk(false, 8, 1024, 1024);
   BOOST_CHECK(!the_chunk.parse(next, chunk_data.end()));
->>>>>>> 5fd39222
 }
 
 BOOST_AUTO_TEST_SUITE_END()
@@ -250,7 +197,7 @@
 BOOST_AUTO_TEST_CASE(EmptyChunk1)
 {
   chunk_header the_chunk(0);
-  auto chunk_string(the_chunk.to_string());
+  std::string chunk_string(the_chunk.to_string());
 
   BOOST_CHECK_EQUAL("0\r\n",  chunk_string.c_str());
 }
@@ -258,7 +205,7 @@
 BOOST_AUTO_TEST_CASE(ValidChunk1)
 {
   chunk_header the_chunk(15);
-  auto chunk_string(the_chunk.to_string());
+  std::string chunk_string(the_chunk.to_string());
 
   BOOST_CHECK_EQUAL("f\r\n",  chunk_string.c_str());
 }
@@ -273,11 +220,7 @@
 {
   std::string empty_string("");
   last_chunk the_chunk(empty_string, empty_string);
-<<<<<<< HEAD
-  auto chunk_string(the_chunk.message());
-=======
   std::string chunk_string(the_chunk.to_string());
->>>>>>> 5fd39222
 
   BOOST_CHECK_EQUAL("0\r\n\r\n", chunk_string.c_str());
 }
@@ -286,11 +229,7 @@
 {
   std::string empty_string("");
   last_chunk the_chunk("extension", empty_string);
-<<<<<<< HEAD
-  auto chunk_string(the_chunk.message());
-=======
   std::string chunk_string(the_chunk.to_string());
->>>>>>> 5fd39222
 
   BOOST_CHECK_EQUAL("0; extension\r\n\r\n", chunk_string.c_str());
 }
@@ -305,61 +244,30 @@
 {
   std::string chunk_data("f;\r\n");
   chunk_data += "123456789abcdef\r\n";
-<<<<<<< HEAD
-  auto next(chunk_data.cbegin());
-
-  rx_chunk<std::string> the_chunk;
-  BOOST_CHECK(the_chunk.parse(next, chunk_data.cend()));
-  BOOST_CHECK_EQUAL(15, the_chunk.size());
-  BOOST_CHECK_EQUAL('1', the_chunk.data().front());
-  BOOST_CHECK_EQUAL('f', the_chunk.data().back());
-=======
-  std::string::iterator next(chunk_data.begin());
-
-  rx_chunk<std::string> the_chunk(false, 8, 1024, 1048576, 100, 8190);
-  BOOST_CHECK(the_chunk.parse(next, chunk_data.end()));
-  BOOST_CHECK_EQUAL(15U, the_chunk.size());
-  BOOST_CHECK_EQUAL('1', the_chunk.data()[0]);
-  BOOST_CHECK_EQUAL('f', the_chunk.data()[the_chunk.size()-1]);
->>>>>>> 5fd39222
+  std::string::iterator next(chunk_data.begin());
+
+  rx_chunk<std::string> the_chunk(false, 8, 1024, 1048576, 100, 8190);
+  BOOST_CHECK(the_chunk.parse(next, chunk_data.end()));
+  BOOST_CHECK_EQUAL(15U, the_chunk.size());
+  BOOST_CHECK_EQUAL('1', the_chunk.data()[0]);
+  BOOST_CHECK_EQUAL('f', the_chunk.data()[the_chunk.size()-1]);
 }
 
 BOOST_AUTO_TEST_CASE(ValidChunk2)
 {
   std::string chunk_data("f;\n");
   chunk_data += "123456789abcdef\n";
-<<<<<<< HEAD
-  auto next(chunk_data.cbegin());
-
-  rx_chunk<std::string> the_chunk;
-  BOOST_CHECK(the_chunk.parse(next, chunk_data.cend()));
-  BOOST_CHECK_EQUAL(15, the_chunk.size());
-  BOOST_CHECK_EQUAL('1', the_chunk.data().front());
-  BOOST_CHECK_EQUAL('f', the_chunk.data().back());
-=======
-  std::string::iterator next(chunk_data.begin());
-
-  rx_chunk<std::string> the_chunk(false, 8, 1024, 1048576, 100, 8190);
-  BOOST_CHECK(the_chunk.parse(next, chunk_data.end()));
-  BOOST_CHECK_EQUAL(15U, the_chunk.size());
-  BOOST_CHECK_EQUAL('1', the_chunk.data()[0]);
-  BOOST_CHECK_EQUAL('f', the_chunk.data()[the_chunk.size()-1]);
->>>>>>> 5fd39222
+  std::string::iterator next(chunk_data.begin());
+
+  rx_chunk<std::string> the_chunk(false, 8, 1024, 1048576, 100, 8190);
+  BOOST_CHECK(the_chunk.parse(next, chunk_data.end()));
+  BOOST_CHECK_EQUAL(15U, the_chunk.size());
+  BOOST_CHECK_EQUAL('1', the_chunk.data()[0]);
+  BOOST_CHECK_EQUAL('f', the_chunk.data()[the_chunk.size()-1]);
 }
 
 BOOST_AUTO_TEST_CASE(ValidChunk3)
 {
-<<<<<<< HEAD
-  std::string chunk_data("f;\r\n");
-  auto next(chunk_data.cbegin());
-
-  rx_chunk<std::string> the_chunk;
-  BOOST_CHECK(!the_chunk.parse(next, chunk_data.cend()));
-
-  std::string chunk_data1("123456789abcdef\r\n");
-  next = chunk_data1.begin();
-  BOOST_CHECK(the_chunk.parse(next, chunk_data1.cend()));
-=======
   std::string chunk_data(" f;\r\n");
   std::string::iterator next(chunk_data.begin());
 
@@ -369,7 +277,6 @@
   std::string chunk_data1("123456789abcdef\r\n");
   next = chunk_data1.begin();
   BOOST_CHECK(the_chunk.parse(next, chunk_data1.end()));
->>>>>>> 5fd39222
 
   BOOST_CHECK_EQUAL(15U, the_chunk.size());
   BOOST_CHECK_EQUAL('1', the_chunk.data()[0]);
@@ -379,16 +286,6 @@
 BOOST_AUTO_TEST_CASE(ValidChunk4)
 {
   std::string chunk_data("f");
-<<<<<<< HEAD
-  auto next(chunk_data.cbegin());
-
-  rx_chunk<std::string> the_chunk;
-  BOOST_CHECK(!the_chunk.parse(next, chunk_data.cend()));
-
-  std::string chunk_data1(";\r\n123456789abcdef\r\n");
-  next = chunk_data1.begin();
-  BOOST_CHECK(the_chunk.parse(next, chunk_data1.cend()));
-=======
   std::string::iterator next(chunk_data.begin());
 
   rx_chunk<std::string> the_chunk(false, 8, 1024, 1048576, 100, 8190);
@@ -397,7 +294,6 @@
   std::string chunk_data1(";\r\n123456789abcdef\r\n");
   next = chunk_data1.begin();
   BOOST_CHECK(the_chunk.parse(next, chunk_data1.end()));
->>>>>>> 5fd39222
 
   BOOST_CHECK_EQUAL(15U, the_chunk.size());
   BOOST_CHECK_EQUAL('1', the_chunk.data()[0]);
@@ -522,19 +418,11 @@
 BOOST_AUTO_TEST_CASE(ValidLastChunk1)
 {
   std::string chunk_data("0\r\n\r\n");
-<<<<<<< HEAD
-  auto next(chunk_data.cbegin());
-
-  rx_chunk<std::string> the_chunk;
-  BOOST_CHECK(the_chunk.parse(next, chunk_data.cend()));
-  BOOST_CHECK_EQUAL(0, the_chunk.size());
-=======
-  std::string::iterator next(chunk_data.begin());
-
-  rx_chunk<std::string> the_chunk(false, 8, 1024, 1048576, 100, 8190);
-  BOOST_CHECK(the_chunk.parse(next, chunk_data.end()));
-  BOOST_CHECK_EQUAL(0U, the_chunk.size());
->>>>>>> 5fd39222
+  std::string::iterator next(chunk_data.begin());
+
+  rx_chunk<std::string> the_chunk(false, 8, 1024, 1048576, 100, 8190);
+  BOOST_CHECK(the_chunk.parse(next, chunk_data.end()));
+  BOOST_CHECK_EQUAL(0U, the_chunk.size());
   BOOST_CHECK(the_chunk.valid());
   BOOST_CHECK(the_chunk.is_last());
   BOOST_CHECK(next == chunk_data.end());
@@ -573,19 +461,11 @@
 {
   std::string chunk_data("0\r\n");
   chunk_data += "Accept-Encoding: gzip\r\n\r\n";
-<<<<<<< HEAD
-  auto next(chunk_data.cbegin());
-
-  rx_chunk<std::string> the_chunk;
-  BOOST_CHECK(the_chunk.parse(next, chunk_data.cend()));
-  BOOST_CHECK_EQUAL(0, the_chunk.size());
-=======
-  std::string::iterator next(chunk_data.begin());
-
-  rx_chunk<std::string> the_chunk(false, 8, 1024, 1048576, 100, 8190);
-  BOOST_CHECK(the_chunk.parse(next, chunk_data.end()));
-  BOOST_CHECK_EQUAL(0U, the_chunk.size());
->>>>>>> 5fd39222
+  std::string::iterator next(chunk_data.begin());
+
+  rx_chunk<std::string> the_chunk(false, 8, 1024, 1048576, 100, 8190);
+  BOOST_CHECK(the_chunk.parse(next, chunk_data.end()));
+  BOOST_CHECK_EQUAL(0U, the_chunk.size());
   BOOST_CHECK(the_chunk.is_last());
 }
 
