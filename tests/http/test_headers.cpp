//////////////////////////////////////////////////////////////////////////////
<<<<<<< HEAD
// Copyright (c) 2013-2014 Via Technology Ltd. All Rights Reserved.
=======
// Copyright (c) 2013-2015 Via Technology Ltd. All Rights Reserved.
>>>>>>> 5fd39222
// (ken dot barker at via-technology dot co dot uk)
//
// Distributed under the Boost Software License, Version 1.0.
// (See accompanying file LICENSE_1_0.txt or copy at
// http://www.boost.org/LICENSE_1_0.txt)
//
//////////////////////////////////////////////////////////////////////////////
#include "via/http/headers.hpp"
#include <boost/test/unit_test.hpp>
#include <vector>
#include <iostream>

using namespace via::http;

//////////////////////////////////////////////////////////////////////////////
BOOST_AUTO_TEST_SUITE(TestFieldLineParser)

// A single http header line in a vector of chars.
BOOST_AUTO_TEST_CASE(ValidSingleVectorChar1)
{
  std::string HEADER_LINE("Content: abcdefgh\r\n");
<<<<<<< HEAD
  std::vector<char> header_data(HEADER_LINE.cbegin(), HEADER_LINE.cend());
  auto next(header_data.cbegin());

  field_line field;
  BOOST_CHECK(field.parse(next, header_data.cend()));
  BOOST_CHECK(header_data.cend() == next);
=======
  std::vector<char> header_data(HEADER_LINE.begin(), HEADER_LINE.end());
  std::vector<char>::iterator next(header_data.begin());

  field_line field(false, 8, 1024);
  BOOST_CHECK(field.parse(next, header_data.end()));
  BOOST_CHECK(header_data.end() == next);
>>>>>>> 5fd39222
  BOOST_CHECK_EQUAL("content",  field.name().c_str());
  BOOST_CHECK_EQUAL("abcdefgh", field.value().c_str());
}

// A single http header line in a vector of unsigned chars.
BOOST_AUTO_TEST_CASE(ValidSingleVectorUnsignedhar1)
{
  std::string HEADER_LINE("Content: abcdefgh\r\n");
<<<<<<< HEAD
  std::vector<unsigned char> header_data(HEADER_LINE.cbegin(), HEADER_LINE.cend());
  auto next(header_data.cbegin());

  field_line field;
  BOOST_CHECK(field.parse(next, header_data.cend()));
  BOOST_CHECK(header_data.cend() == next);
=======
  std::vector<unsigned char> header_data(HEADER_LINE.begin(), HEADER_LINE.end());
  std::vector<unsigned char>::iterator next(header_data.begin());

  field_line field(false, 8, 1024);
  BOOST_CHECK(field.parse(next, header_data.end()));
  BOOST_CHECK(header_data.end() == next);
>>>>>>> 5fd39222
  BOOST_CHECK_EQUAL("content",  field.name().c_str());
  BOOST_CHECK_EQUAL("abcdefgh", field.value().c_str());
}

// A single http header line in a string.
BOOST_AUTO_TEST_CASE(ValidSingleString1)
{
<<<<<<< HEAD
  std::string header_data("Content: abcdefgh\r\n");
  auto next(header_data.cbegin());

  field_line field;
  BOOST_CHECK(field.parse(next, header_data.cend()));
  BOOST_CHECK(header_data.cend() == next);
=======
  std::string header_data("Content: abcdefgh\n");
  std::string::iterator next(header_data.begin());

  field_line field(false, 8, 1024);
  BOOST_CHECK(field.parse(next, header_data.end()));
  BOOST_CHECK(header_data.end() == next);
>>>>>>> 5fd39222
  BOOST_CHECK_EQUAL("content",  field.name().c_str());
  BOOST_CHECK_EQUAL("abcdefgh", field.value().c_str());
}

// A single http header line in a string with an extra character.
BOOST_AUTO_TEST_CASE(ValidSingleString2)
{
  std::string header_data("Content: abcdefgh\r\nA");
<<<<<<< HEAD
  auto next(header_data.cbegin());

  field_line field;
  BOOST_CHECK(field.parse(next, header_data.cend()));
  BOOST_CHECK(header_data.cend() != next);
=======
  std::string::iterator next(header_data.begin());

  field_line field(false, 8, 1024);
  BOOST_CHECK(field.parse(next, header_data.end()));
  BOOST_CHECK(header_data.end() != next);
>>>>>>> 5fd39222
  BOOST_CHECK_EQUAL('A', *next);
  BOOST_CHECK_EQUAL("content",  field.name().c_str());
  BOOST_CHECK_EQUAL("abcdefgh", field.value().c_str());
}

// A single http header line in a string without a space after the :.
BOOST_AUTO_TEST_CASE(ValidSingleLine3)
{
  std::string header_data("Content:abcdefgh\r\n");
<<<<<<< HEAD
  auto next(header_data.cbegin());

  field_line field;
  BOOST_CHECK(field.parse(next, header_data.cend()));
  BOOST_CHECK(header_data.cend() == next);
=======
  std::string::iterator next(header_data.begin());

  field_line field(false, 8, 1024);
  BOOST_CHECK(field.parse(next, header_data.end()));
  BOOST_CHECK(header_data.end() == next);
>>>>>>> 5fd39222
  BOOST_CHECK_EQUAL("content",  field.name().c_str());
  BOOST_CHECK_EQUAL("abcdefgh", field.value().c_str());
}

// A standard single http header line in a string.
BOOST_AUTO_TEST_CASE(ValidSingleLine4)
{
  std::string header_data("Accept-Charset: abcdefgh\r\n");
<<<<<<< HEAD
  auto next(header_data.cbegin());

  field_line field;
  BOOST_CHECK(field.parse(next, header_data.cend()));
  BOOST_CHECK(header_data.cend() == next);
=======
  std::string::iterator next(header_data.begin());

  field_line field(false, 8, 1024);
  BOOST_CHECK(field.parse(next, header_data.end()));
  BOOST_CHECK(header_data.end() == next);
>>>>>>> 5fd39222
  BOOST_CHECK_EQUAL(header_field::lowercase_name
                     (header_field::id::ACCEPT_CHARSET).c_str(),
                      field.name().c_str());
  BOOST_CHECK_EQUAL("abcdefgh", field.value().c_str());
}

// A single http header line in a string, but starting with a space.
BOOST_AUTO_TEST_CASE(InValidSingleLine1)
{
  std::string header_data(" Content:abcdefgh\r\n");
<<<<<<< HEAD
  auto next(header_data.cbegin());

  field_line field;
  BOOST_CHECK(!field.parse(next, header_data.cend()));
=======
  std::string::iterator next(header_data.begin());

  field_line field(false, 8, 1024);
  BOOST_CHECK(!field.parse(next, header_data.end()));
>>>>>>> 5fd39222
}

// A single http header line in a string, but without a :.
BOOST_AUTO_TEST_CASE(InValidSingleLine2)
{
  std::string header_data("Content abcdefgh\r\n");
<<<<<<< HEAD
  auto next(header_data.cbegin());

  field_line field;
  BOOST_CHECK(!field.parse(next, header_data.cend()));
=======
  std::string::iterator next(header_data.begin());

  field_line field(false, 8, 1024);
  BOOST_CHECK(!field.parse(next, header_data.end()));
}

// A single http header line in a string.
BOOST_AUTO_TEST_CASE(InValidSingleLine3)
{
  std::string header_data("Content: abcdefgh\r\r");
  std::string::iterator next(header_data.begin());

  field_line field(false, 8, 1024);
  BOOST_CHECK(!field.parse(next, header_data.end()));
}

BOOST_AUTO_TEST_CASE(InValidSingleLine4)
{
  std::string header_data("Content: abcdefgh\r\n");
  std::string::iterator next(header_data.begin());

  field_line field(false, 8, 16);
  BOOST_CHECK(!field.parse(next, header_data.end()));
}

BOOST_AUTO_TEST_CASE(InValidSingleLine5)
{
  std::string header_data("Content:             abcdefgh\r\r");
  std::string::iterator next(header_data.begin());

  field_line field(false, 8, 1024);
  BOOST_CHECK(!field.parse(next, header_data.end()));
}

BOOST_AUTO_TEST_CASE(InValidSingleLine6)
{
  std::string header_data("Content: abcdefgh\n");
  std::string::iterator next(header_data.begin());

  field_line field(true, 8, 1024);
  BOOST_CHECK(!field.parse(next, header_data.end()));
>>>>>>> 5fd39222
}

// A multiple http header line in a string
BOOST_AUTO_TEST_CASE(ValidMultiString1)
{
  std::string header_data("Content: ab\r\n cd\r\n  ef\r\n\tgh\r\n");
<<<<<<< HEAD
  auto next(header_data.cbegin());

  field_line field;
  BOOST_CHECK(field.parse(next, header_data.cend()));
  BOOST_CHECK(header_data.cend() == next);
=======
  std::string::iterator next(header_data.begin());

  field_line field(false, 8, 1024);
  BOOST_CHECK(field.parse(next, header_data.end()));
  BOOST_CHECK(header_data.end() == next);
>>>>>>> 5fd39222
  BOOST_CHECK_EQUAL("content",  field.name().c_str());
  BOOST_CHECK_EQUAL("ab cd ef gh", field.value().c_str());
}

// A multiple http header line in a vector of chars
BOOST_AUTO_TEST_CASE(ValidMultiLine1)
{
  std::string HEADER_LINE("Content: ab\r\n cd\r\n  ef\r\n\tgh\r\n");
<<<<<<< HEAD
  std::vector<char> header_data(HEADER_LINE.cbegin(), HEADER_LINE.cend());
  auto next(header_data.cbegin());

  field_line field;
  BOOST_CHECK(field.parse(next, header_data.cend()));
  BOOST_CHECK(header_data.cend() == next);
=======
  std::vector<char> header_data(HEADER_LINE.begin(), HEADER_LINE.end());
  std::vector<char>::iterator next(header_data.begin());

  field_line field(false, 8, 1024);
  BOOST_CHECK(field.parse(next, header_data.end()));
  BOOST_CHECK(header_data.end() == next);
>>>>>>> 5fd39222
  BOOST_CHECK_EQUAL("content",  field.name().c_str());
  BOOST_CHECK_EQUAL("ab cd ef gh", field.value().c_str());
}

// A standard single http header line in two strings.
BOOST_AUTO_TEST_CASE(ValidMultiMsg1)
{
  std::string header_data1("Accept-Char");
<<<<<<< HEAD
  auto next(header_data1.cbegin());

  field_line field;
  BOOST_CHECK(!field.parse(next, header_data1.cend()));
  BOOST_CHECK(header_data1.cend() == next);

  std::string header_data2("set: abcdefgh\r\n");
  next = header_data2.cbegin();
  BOOST_CHECK(field.parse(next, header_data2.cend()));
  BOOST_CHECK(header_data2.cend() == next);
=======
  std::string::iterator next(header_data1.begin());

  field_line field(false, 8, 1024);
  BOOST_CHECK(!field.parse(next, header_data1.end()));
  BOOST_CHECK(header_data1.end() == next);

  std::string header_data2("set: abcdefgh\r\n");
  next = header_data2.begin();
  BOOST_CHECK(field.parse(next, header_data2.end()));
  BOOST_CHECK(header_data2.end() == next);
>>>>>>> 5fd39222
  BOOST_CHECK_EQUAL(header_field::lowercase_name
                    (header_field::id::ACCEPT_CHARSET).c_str(),
                    field.name().c_str());
  BOOST_CHECK_EQUAL("abcdefgh", field.value().c_str());
}

BOOST_AUTO_TEST_CASE(ValidMultiMsg2)
{
  std::string header_data1("Accept-Charset: abcd");
<<<<<<< HEAD
  auto next(header_data1.cbegin());

  field_line field;
  BOOST_CHECK(!field.parse(next, header_data1.cend()));
  BOOST_CHECK(header_data1.cend() == next);

  std::string header_data2("efgh\r\n");
  next = header_data2.cbegin();
  BOOST_CHECK(field.parse(next, header_data2.cend()));
  BOOST_CHECK(header_data2.cend() == next);
=======
  std::string::iterator next(header_data1.begin());

  field_line field(false, 8, 1024);
  BOOST_CHECK(!field.parse(next, header_data1.end()));
  BOOST_CHECK(header_data1.end() == next);

  std::string header_data2("efgh\r\n");
  next = header_data2.begin();
  BOOST_CHECK(field.parse(next, header_data2.end()));
  BOOST_CHECK(header_data2.end() == next);
>>>>>>> 5fd39222
  BOOST_CHECK_EQUAL(header_field::lowercase_name
                    (header_field::id::ACCEPT_CHARSET).c_str(),
                     field.name().c_str());
  BOOST_CHECK_EQUAL("abcdefgh", field.value().c_str());
}

BOOST_AUTO_TEST_SUITE_END()
//////////////////////////////////////////////////////////////////////////////

//////////////////////////////////////////////////////////////////////////////
BOOST_AUTO_TEST_SUITE(TestHeadersParser)

BOOST_AUTO_TEST_CASE(ValidEmptyHeaderString)
{
  std::string header_data("\r\n");
<<<<<<< HEAD
  auto header_next(header_data.cbegin());

  message_headers the_headers;
  BOOST_CHECK(the_headers.parse(header_next, header_data.cend()));
  BOOST_CHECK(header_data.cend() == header_next);
=======
  std::string::iterator header_next(header_data.begin());

  message_headers the_headers(false, 8, 1024, 100, 8190);
  BOOST_CHECK(the_headers.parse(header_next, header_data.end()));
  BOOST_CHECK(header_data.end() == header_next);
>>>>>>> 5fd39222
  BOOST_CHECK(the_headers.valid());
//  std::cout << the_headers.to_string() << std::endl;
}

BOOST_AUTO_TEST_CASE(ValidSingleHeaderString1)
{
  std::string header_data("Content: abcdefgh\r\n\r\n");
<<<<<<< HEAD
  auto header_next(header_data.cbegin());

  message_headers the_headers;
  BOOST_CHECK(the_headers.parse(header_next, header_data.cend()));
  BOOST_CHECK(header_data.cend() == header_next);
=======
  std::string::iterator header_next(header_data.begin());

  message_headers the_headers(false, 8, 1024, 100, 8190);
  BOOST_CHECK(the_headers.parse(header_next, header_data.end()));
  BOOST_CHECK(header_data.end() == header_next);
>>>>>>> 5fd39222
//  std::cout << the_headers.to_string() << std::endl;
}

BOOST_AUTO_TEST_CASE(ValidSingleHeader1)
{
  std::string HEADER_LINE("Content: abcdefgh\r\n\r\n");
<<<<<<< HEAD
  std::vector<char> header_data(HEADER_LINE.cbegin(), HEADER_LINE.cend());
  auto header_next(header_data.cbegin());

  message_headers the_headers;
  BOOST_CHECK(the_headers.parse(header_next, header_data.cend()));
  BOOST_CHECK(header_data.cend() == header_next);
=======
  std::vector<char> header_data(HEADER_LINE.begin(), HEADER_LINE.end());
  std::vector<char>::iterator header_next(header_data.begin());

  message_headers the_headers(false, 8, 1024, 100, 8190);
  BOOST_CHECK(the_headers.parse(header_next, header_data.end()));
  BOOST_CHECK(header_data.end() == header_next);
>>>>>>> 5fd39222
//  std::cout << the_headers.to_string() << std::endl;
}

BOOST_AUTO_TEST_CASE(ValidMultipleHeader1)
{
  std::string HEADER_LINE("Content-Length: \t4\r\n");
  HEADER_LINE += "Transfer-Encoding: \t Chunked\r\n\r\n";
<<<<<<< HEAD
  std::vector<char> header_data(HEADER_LINE.cbegin(), HEADER_LINE.cend());
  auto header_next(header_data.cbegin());

  message_headers the_headers;
  BOOST_CHECK(the_headers.parse(header_next, header_data.cend()));
  BOOST_CHECK(header_data.cend() == header_next);
=======
  std::vector<char> header_data(HEADER_LINE.begin(), HEADER_LINE.end());
  std::vector<char>::iterator header_next(header_data.begin());

  message_headers the_headers(false, 8, 1024, 100, 8190);
  BOOST_CHECK(the_headers.parse(header_next, header_data.end()));
  BOOST_CHECK(header_data.end() == header_next);
>>>>>>> 5fd39222
}

BOOST_AUTO_TEST_CASE(ValidMultipleHeader2)
{
  std::string HEADER_LINE("Content-Length: \t4\r\n");
  HEADER_LINE += "Transfer-Encoding: \t Chunked\r\n\r\nA";
<<<<<<< HEAD
  std::vector<char> header_data(HEADER_LINE.cbegin(), HEADER_LINE.cend());
  auto header_next(header_data.cbegin());

  message_headers the_headers;
  BOOST_CHECK(the_headers.parse(header_next, header_data.cend()));
  BOOST_CHECK(header_data.cend() != header_next);
=======
  std::vector<char> header_data(HEADER_LINE.begin(), HEADER_LINE.end());
  std::vector<char>::iterator header_next(header_data.begin());

  message_headers the_headers(false, 8, 1024, 100, 8190);
  BOOST_CHECK(the_headers.parse(header_next, header_data.end()));
  BOOST_CHECK(header_data.end() != header_next);
>>>>>>> 5fd39222
  BOOST_CHECK_EQUAL('A', *header_next);
}

BOOST_AUTO_TEST_CASE(ValidMultipleHeaderMultiLine1)
{
  std::string HEADER_LINE("Content-Length: \t4\r\n");
  HEADER_LINE += "Transfer-Enco";
<<<<<<< HEAD
  std::vector<char> header_data(HEADER_LINE.cbegin(), HEADER_LINE.cend());
  auto header_next(header_data.cbegin());

  message_headers the_headers;
  BOOST_CHECK(!the_headers.parse(header_next, header_data.cend()));
  BOOST_CHECK(header_data.cend() == header_next);
=======
  std::vector<char> header_data(HEADER_LINE.begin(), HEADER_LINE.end());
  std::vector<char>::iterator header_next(header_data.begin());

  message_headers the_headers(false, 8, 1024, 100, 8190);
  BOOST_CHECK(!the_headers.parse(header_next, header_data.end()));
  BOOST_CHECK(header_data.end() == header_next);
>>>>>>> 5fd39222

  std::string HEADER_LINE2("ding: \t Chunked\r\n\r\n");
  std::vector<char> header_data2(HEADER_LINE2.cbegin(), HEADER_LINE2.cend());
  header_next = header_data2.cbegin();
  BOOST_CHECK(the_headers.parse(header_next, header_data2.cend()));
  BOOST_CHECK(header_data2.cend() == header_next);

  BOOST_CHECK_EQUAL("Chunked",
                    the_headers.find
                    (header_field::id::TRANSFER_ENCODING).c_str());
}

BOOST_AUTO_TEST_CASE(InValidSingleHeaderString1)
{
  std::string header_data("Content: abcdefgh\r\n\r\r");
  std::string::iterator header_next(header_data.begin());

  message_headers the_headers(false, 8, 1024, 100, 8190);
  BOOST_CHECK(!the_headers.parse(header_next, header_data.end()));
}

BOOST_AUTO_TEST_CASE(InValidMultipleHeaderString2)
{
  // Two headers in message but parser only accepts one

  std::string header_data("Host: localhost\r\n");
  header_data += ("Transfer-Encoding: Chunked\r\n");
  std::string::iterator header_next(header_data.begin());

  message_headers the_headers(false, 1, 1024, 1, 8190);
  BOOST_CHECK(!the_headers.parse(header_next, header_data.end()));
}

BOOST_AUTO_TEST_CASE(InValidMultipleHeaderString3)
{
  // Parser set to only parse 32 bytes of header.
  std::string header_data("Host: localhost\r\n");
  header_data += ("Transfer-Encoding: Chunked\r\n");
  std::string::iterator header_next(header_data.begin());

  message_headers the_headers(false, 1, 1024, 100, 32);
  BOOST_CHECK(!the_headers.parse(header_next, header_data.end()));
}
BOOST_AUTO_TEST_CASE(ValidContentLength1)
{
  // Simple number
<<<<<<< HEAD
  std::string HEADER_LINE("Content-Length: 4\r\n\r\n");
  std::vector<char> header_data(HEADER_LINE.cbegin(), HEADER_LINE.cend());
  auto header_next(header_data.cbegin());

  message_headers the_headers;
  BOOST_CHECK(the_headers.parse(header_next, header_data.cend()));
  BOOST_CHECK(header_data.cend() == header_next);
=======
  std::string HEADER_LINE("Content-Length: 4\n\n");
  std::vector<char> header_data(HEADER_LINE.begin(), HEADER_LINE.end());
  std::vector<char>::iterator header_next(header_data.begin());

  message_headers the_headers(false, 8, 1024, 100, 8190);
  BOOST_CHECK(the_headers.parse(header_next, header_data.end()));
  BOOST_CHECK(header_data.end() == header_next);
>>>>>>> 5fd39222

  BOOST_CHECK_EQUAL(4, the_headers.content_length());
  BOOST_CHECK(!the_headers.close_connection());
  BOOST_CHECK(!the_headers.expect_continue());
}

// A invalid content length http header line.
BOOST_AUTO_TEST_CASE(InValidContentLength1)
{
  // Alpha before number
  std::string HEADER_LINE("Content-Length: z4\r\n\r\n");
<<<<<<< HEAD
  std::vector<char> header_data(HEADER_LINE.cbegin(), HEADER_LINE.cend());
  auto header_next(header_data.cbegin());

  message_headers the_headers;
  BOOST_CHECK(the_headers.parse(header_next, header_data.cend()));
  BOOST_CHECK(header_data.cend() == header_next);
=======
  std::vector<char> header_data(HEADER_LINE.begin(), HEADER_LINE.end());
  std::vector<char>::iterator header_next(header_data.begin());

  message_headers the_headers(false, 8, 1024, 100, 8190);
  BOOST_CHECK(the_headers.parse(header_next, header_data.end()));
  BOOST_CHECK(header_data.end() == header_next);
>>>>>>> 5fd39222

  BOOST_CHECK_EQUAL(-1, the_headers.content_length());
}

BOOST_AUTO_TEST_CASE(InValidContentLength2)
{
  // Alpha after number
  std::string HEADER_LINE("Content-Length: 4z\r\n\r\n");
<<<<<<< HEAD
  std::vector<char> header_data(HEADER_LINE.cbegin(), HEADER_LINE.cend());
  auto header_next(header_data.cbegin());

  message_headers the_headers;
  BOOST_CHECK(the_headers.parse(header_next, header_data.cend()));
  BOOST_CHECK(header_data.cend() == header_next);
=======
  std::vector<char> header_data(HEADER_LINE.begin(), HEADER_LINE.end());
  std::vector<char>::iterator header_next(header_data.begin());

  message_headers the_headers(false, 8, 1024, 100, 8190);
  BOOST_CHECK(the_headers.parse(header_next, header_data.end()));
  BOOST_CHECK(header_data.end() == header_next);
>>>>>>> 5fd39222

  BOOST_CHECK_EQUAL(-1, the_headers.content_length());
}

BOOST_AUTO_TEST_CASE(InValidContentLength3)
{
  // Number is too big
  std::string HEADER_LINE("Content-Length: 999999999999999999999\r\n\r\n");
<<<<<<< HEAD
  std::vector<char> header_data(HEADER_LINE.cbegin(), HEADER_LINE.cend());
  auto header_next(header_data.cbegin());

  message_headers the_headers;
  BOOST_CHECK(the_headers.parse(header_next, header_data.cend()));
  BOOST_CHECK(header_data.cend() == header_next);
=======
  std::vector<char> header_data(HEADER_LINE.begin(), HEADER_LINE.end());
  std::vector<char>::iterator header_next(header_data.begin());

  message_headers the_headers(false, 8, 1024, 100, 8190);
  BOOST_CHECK(the_headers.parse(header_next, header_data.end()));
  BOOST_CHECK(header_data.end() == header_next);

  BOOST_CHECK_EQUAL(-1, the_headers.content_length());
}

BOOST_AUTO_TEST_CASE(ValidCloseConnection1)
{
  // Simple number
  std::string HEADER_LINE("Connection: close\r\n\r\n");
  std::vector<char> header_data(HEADER_LINE.begin(), HEADER_LINE.end());
  std::vector<char>::iterator header_next(header_data.begin());

  message_headers the_headers(false, 8, 1024, 100, 8190);
  BOOST_CHECK(the_headers.parse(header_next, header_data.end()));
  BOOST_CHECK(header_data.end() == header_next);
>>>>>>> 5fd39222

  BOOST_CHECK(the_headers.close_connection());
}

BOOST_AUTO_TEST_CASE(ValidExpectContinue1)
{
  // Simple number
  std::string HEADER_LINE("Expect: 100-continue\r\n\r\n");
  std::vector<char> header_data(HEADER_LINE.begin(), HEADER_LINE.end());
  std::vector<char>::iterator header_next(header_data.begin());

  message_headers the_headers(false, 8, 1024, 100, 8190);
  BOOST_CHECK(the_headers.parse(header_next, header_data.end()));
  BOOST_CHECK(header_data.end() == header_next);

  BOOST_CHECK(the_headers.expect_continue());
}

BOOST_AUTO_TEST_SUITE_END()
//////////////////////////////////////////////////////////////////////////////

//////////////////////////////////////////////////////////////////////////////
BOOST_AUTO_TEST_SUITE(TestSplitHeaders)

BOOST_AUTO_TEST_CASE(ValidSingleHeader1)
{
  std::string HEADER_LINE("Content: abcdefgh\r\n");
  BOOST_CHECK(!are_headers_split(HEADER_LINE));
}

BOOST_AUTO_TEST_CASE(ValidMultipleHeader1)
{
  std::string HEADER_LINE("Content-Length: \t4\r\n");
  HEADER_LINE += "Transfer-Encoding: \t Chunked\r\n";
  BOOST_CHECK(!are_headers_split(HEADER_LINE));
}

BOOST_AUTO_TEST_CASE(InValidSingleHeader1)
{
  std::string HEADER_LINE("Content: abcdefgh\n\r\n");
  BOOST_CHECK(are_headers_split(HEADER_LINE));
}

BOOST_AUTO_TEST_CASE(InValidSingleHeader2)
{
  std::string HEADER_LINE("Content: abcdefgh\n\n");
  BOOST_CHECK(are_headers_split(HEADER_LINE));
}

BOOST_AUTO_TEST_CASE(InValidMultipleHeader1)
{
  std::string HEADER_LINE("Content-Length: \t4\r\n\r\n");
  HEADER_LINE += "Transfer-Encoding: \t Chunked\r\n";
  BOOST_CHECK(are_headers_split(HEADER_LINE));
}

BOOST_AUTO_TEST_CASE(InValidMultipleHeader2)
{
  std::string HEADER_LINE("Content-Length: \t4\n\n");
  HEADER_LINE += "Transfer-Encoding: \t Chunked\r\n";
  BOOST_CHECK(are_headers_split(HEADER_LINE));
}

BOOST_AUTO_TEST_SUITE_END()
//////////////////////////////////////////////////////////////////////////////<|MERGE_RESOLUTION|>--- conflicted
+++ resolved
@@ -1,9 +1,5 @@
 //////////////////////////////////////////////////////////////////////////////
-<<<<<<< HEAD
-// Copyright (c) 2013-2014 Via Technology Ltd. All Rights Reserved.
-=======
 // Copyright (c) 2013-2015 Via Technology Ltd. All Rights Reserved.
->>>>>>> 5fd39222
 // (ken dot barker at via-technology dot co dot uk)
 //
 // Distributed under the Boost Software License, Version 1.0.
@@ -25,21 +21,12 @@
 BOOST_AUTO_TEST_CASE(ValidSingleVectorChar1)
 {
   std::string HEADER_LINE("Content: abcdefgh\r\n");
-<<<<<<< HEAD
-  std::vector<char> header_data(HEADER_LINE.cbegin(), HEADER_LINE.cend());
-  auto next(header_data.cbegin());
-
-  field_line field;
-  BOOST_CHECK(field.parse(next, header_data.cend()));
-  BOOST_CHECK(header_data.cend() == next);
-=======
   std::vector<char> header_data(HEADER_LINE.begin(), HEADER_LINE.end());
   std::vector<char>::iterator next(header_data.begin());
 
   field_line field(false, 8, 1024);
   BOOST_CHECK(field.parse(next, header_data.end()));
   BOOST_CHECK(header_data.end() == next);
->>>>>>> 5fd39222
   BOOST_CHECK_EQUAL("content",  field.name().c_str());
   BOOST_CHECK_EQUAL("abcdefgh", field.value().c_str());
 }
@@ -48,21 +35,12 @@
 BOOST_AUTO_TEST_CASE(ValidSingleVectorUnsignedhar1)
 {
   std::string HEADER_LINE("Content: abcdefgh\r\n");
-<<<<<<< HEAD
-  std::vector<unsigned char> header_data(HEADER_LINE.cbegin(), HEADER_LINE.cend());
-  auto next(header_data.cbegin());
-
-  field_line field;
-  BOOST_CHECK(field.parse(next, header_data.cend()));
-  BOOST_CHECK(header_data.cend() == next);
-=======
   std::vector<unsigned char> header_data(HEADER_LINE.begin(), HEADER_LINE.end());
   std::vector<unsigned char>::iterator next(header_data.begin());
 
   field_line field(false, 8, 1024);
   BOOST_CHECK(field.parse(next, header_data.end()));
   BOOST_CHECK(header_data.end() == next);
->>>>>>> 5fd39222
   BOOST_CHECK_EQUAL("content",  field.name().c_str());
   BOOST_CHECK_EQUAL("abcdefgh", field.value().c_str());
 }
@@ -70,21 +48,12 @@
 // A single http header line in a string.
 BOOST_AUTO_TEST_CASE(ValidSingleString1)
 {
-<<<<<<< HEAD
-  std::string header_data("Content: abcdefgh\r\n");
-  auto next(header_data.cbegin());
-
-  field_line field;
-  BOOST_CHECK(field.parse(next, header_data.cend()));
-  BOOST_CHECK(header_data.cend() == next);
-=======
   std::string header_data("Content: abcdefgh\n");
   std::string::iterator next(header_data.begin());
 
   field_line field(false, 8, 1024);
   BOOST_CHECK(field.parse(next, header_data.end()));
   BOOST_CHECK(header_data.end() == next);
->>>>>>> 5fd39222
   BOOST_CHECK_EQUAL("content",  field.name().c_str());
   BOOST_CHECK_EQUAL("abcdefgh", field.value().c_str());
 }
@@ -93,19 +62,11 @@
 BOOST_AUTO_TEST_CASE(ValidSingleString2)
 {
   std::string header_data("Content: abcdefgh\r\nA");
-<<<<<<< HEAD
-  auto next(header_data.cbegin());
-
-  field_line field;
-  BOOST_CHECK(field.parse(next, header_data.cend()));
-  BOOST_CHECK(header_data.cend() != next);
-=======
   std::string::iterator next(header_data.begin());
 
   field_line field(false, 8, 1024);
   BOOST_CHECK(field.parse(next, header_data.end()));
   BOOST_CHECK(header_data.end() != next);
->>>>>>> 5fd39222
   BOOST_CHECK_EQUAL('A', *next);
   BOOST_CHECK_EQUAL("content",  field.name().c_str());
   BOOST_CHECK_EQUAL("abcdefgh", field.value().c_str());
@@ -115,19 +76,11 @@
 BOOST_AUTO_TEST_CASE(ValidSingleLine3)
 {
   std::string header_data("Content:abcdefgh\r\n");
-<<<<<<< HEAD
-  auto next(header_data.cbegin());
-
-  field_line field;
-  BOOST_CHECK(field.parse(next, header_data.cend()));
-  BOOST_CHECK(header_data.cend() == next);
-=======
-  std::string::iterator next(header_data.begin());
-
-  field_line field(false, 8, 1024);
-  BOOST_CHECK(field.parse(next, header_data.end()));
-  BOOST_CHECK(header_data.end() == next);
->>>>>>> 5fd39222
+  std::string::iterator next(header_data.begin());
+
+  field_line field(false, 8, 1024);
+  BOOST_CHECK(field.parse(next, header_data.end()));
+  BOOST_CHECK(header_data.end() == next);
   BOOST_CHECK_EQUAL("content",  field.name().c_str());
   BOOST_CHECK_EQUAL("abcdefgh", field.value().c_str());
 }
@@ -136,19 +89,11 @@
 BOOST_AUTO_TEST_CASE(ValidSingleLine4)
 {
   std::string header_data("Accept-Charset: abcdefgh\r\n");
-<<<<<<< HEAD
-  auto next(header_data.cbegin());
-
-  field_line field;
-  BOOST_CHECK(field.parse(next, header_data.cend()));
-  BOOST_CHECK(header_data.cend() == next);
-=======
-  std::string::iterator next(header_data.begin());
-
-  field_line field(false, 8, 1024);
-  BOOST_CHECK(field.parse(next, header_data.end()));
-  BOOST_CHECK(header_data.end() == next);
->>>>>>> 5fd39222
+  std::string::iterator next(header_data.begin());
+
+  field_line field(false, 8, 1024);
+  BOOST_CHECK(field.parse(next, header_data.end()));
+  BOOST_CHECK(header_data.end() == next);
   BOOST_CHECK_EQUAL(header_field::lowercase_name
                      (header_field::id::ACCEPT_CHARSET).c_str(),
                       field.name().c_str());
@@ -159,29 +104,16 @@
 BOOST_AUTO_TEST_CASE(InValidSingleLine1)
 {
   std::string header_data(" Content:abcdefgh\r\n");
-<<<<<<< HEAD
-  auto next(header_data.cbegin());
-
-  field_line field;
-  BOOST_CHECK(!field.parse(next, header_data.cend()));
-=======
-  std::string::iterator next(header_data.begin());
-
-  field_line field(false, 8, 1024);
-  BOOST_CHECK(!field.parse(next, header_data.end()));
->>>>>>> 5fd39222
+  std::string::iterator next(header_data.begin());
+
+  field_line field(false, 8, 1024);
+  BOOST_CHECK(!field.parse(next, header_data.end()));
 }
 
 // A single http header line in a string, but without a :.
 BOOST_AUTO_TEST_CASE(InValidSingleLine2)
 {
   std::string header_data("Content abcdefgh\r\n");
-<<<<<<< HEAD
-  auto next(header_data.cbegin());
-
-  field_line field;
-  BOOST_CHECK(!field.parse(next, header_data.cend()));
-=======
   std::string::iterator next(header_data.begin());
 
   field_line field(false, 8, 1024);
@@ -223,26 +155,17 @@
 
   field_line field(true, 8, 1024);
   BOOST_CHECK(!field.parse(next, header_data.end()));
->>>>>>> 5fd39222
 }
 
 // A multiple http header line in a string
 BOOST_AUTO_TEST_CASE(ValidMultiString1)
 {
   std::string header_data("Content: ab\r\n cd\r\n  ef\r\n\tgh\r\n");
-<<<<<<< HEAD
-  auto next(header_data.cbegin());
-
-  field_line field;
-  BOOST_CHECK(field.parse(next, header_data.cend()));
-  BOOST_CHECK(header_data.cend() == next);
-=======
-  std::string::iterator next(header_data.begin());
-
-  field_line field(false, 8, 1024);
-  BOOST_CHECK(field.parse(next, header_data.end()));
-  BOOST_CHECK(header_data.end() == next);
->>>>>>> 5fd39222
+  std::string::iterator next(header_data.begin());
+
+  field_line field(false, 8, 1024);
+  BOOST_CHECK(field.parse(next, header_data.end()));
+  BOOST_CHECK(header_data.end() == next);
   BOOST_CHECK_EQUAL("content",  field.name().c_str());
   BOOST_CHECK_EQUAL("ab cd ef gh", field.value().c_str());
 }
@@ -251,21 +174,12 @@
 BOOST_AUTO_TEST_CASE(ValidMultiLine1)
 {
   std::string HEADER_LINE("Content: ab\r\n cd\r\n  ef\r\n\tgh\r\n");
-<<<<<<< HEAD
-  std::vector<char> header_data(HEADER_LINE.cbegin(), HEADER_LINE.cend());
-  auto next(header_data.cbegin());
-
-  field_line field;
-  BOOST_CHECK(field.parse(next, header_data.cend()));
-  BOOST_CHECK(header_data.cend() == next);
-=======
   std::vector<char> header_data(HEADER_LINE.begin(), HEADER_LINE.end());
   std::vector<char>::iterator next(header_data.begin());
 
   field_line field(false, 8, 1024);
   BOOST_CHECK(field.parse(next, header_data.end()));
   BOOST_CHECK(header_data.end() == next);
->>>>>>> 5fd39222
   BOOST_CHECK_EQUAL("content",  field.name().c_str());
   BOOST_CHECK_EQUAL("ab cd ef gh", field.value().c_str());
 }
@@ -274,18 +188,6 @@
 BOOST_AUTO_TEST_CASE(ValidMultiMsg1)
 {
   std::string header_data1("Accept-Char");
-<<<<<<< HEAD
-  auto next(header_data1.cbegin());
-
-  field_line field;
-  BOOST_CHECK(!field.parse(next, header_data1.cend()));
-  BOOST_CHECK(header_data1.cend() == next);
-
-  std::string header_data2("set: abcdefgh\r\n");
-  next = header_data2.cbegin();
-  BOOST_CHECK(field.parse(next, header_data2.cend()));
-  BOOST_CHECK(header_data2.cend() == next);
-=======
   std::string::iterator next(header_data1.begin());
 
   field_line field(false, 8, 1024);
@@ -296,7 +198,6 @@
   next = header_data2.begin();
   BOOST_CHECK(field.parse(next, header_data2.end()));
   BOOST_CHECK(header_data2.end() == next);
->>>>>>> 5fd39222
   BOOST_CHECK_EQUAL(header_field::lowercase_name
                     (header_field::id::ACCEPT_CHARSET).c_str(),
                     field.name().c_str());
@@ -306,18 +207,6 @@
 BOOST_AUTO_TEST_CASE(ValidMultiMsg2)
 {
   std::string header_data1("Accept-Charset: abcd");
-<<<<<<< HEAD
-  auto next(header_data1.cbegin());
-
-  field_line field;
-  BOOST_CHECK(!field.parse(next, header_data1.cend()));
-  BOOST_CHECK(header_data1.cend() == next);
-
-  std::string header_data2("efgh\r\n");
-  next = header_data2.cbegin();
-  BOOST_CHECK(field.parse(next, header_data2.cend()));
-  BOOST_CHECK(header_data2.cend() == next);
-=======
   std::string::iterator next(header_data1.begin());
 
   field_line field(false, 8, 1024);
@@ -328,7 +217,6 @@
   next = header_data2.begin();
   BOOST_CHECK(field.parse(next, header_data2.end()));
   BOOST_CHECK(header_data2.end() == next);
->>>>>>> 5fd39222
   BOOST_CHECK_EQUAL(header_field::lowercase_name
                     (header_field::id::ACCEPT_CHARSET).c_str(),
                      field.name().c_str());
@@ -344,19 +232,11 @@
 BOOST_AUTO_TEST_CASE(ValidEmptyHeaderString)
 {
   std::string header_data("\r\n");
-<<<<<<< HEAD
-  auto header_next(header_data.cbegin());
-
-  message_headers the_headers;
-  BOOST_CHECK(the_headers.parse(header_next, header_data.cend()));
-  BOOST_CHECK(header_data.cend() == header_next);
-=======
   std::string::iterator header_next(header_data.begin());
 
   message_headers the_headers(false, 8, 1024, 100, 8190);
   BOOST_CHECK(the_headers.parse(header_next, header_data.end()));
   BOOST_CHECK(header_data.end() == header_next);
->>>>>>> 5fd39222
   BOOST_CHECK(the_headers.valid());
 //  std::cout << the_headers.to_string() << std::endl;
 }
@@ -364,40 +244,23 @@
 BOOST_AUTO_TEST_CASE(ValidSingleHeaderString1)
 {
   std::string header_data("Content: abcdefgh\r\n\r\n");
-<<<<<<< HEAD
-  auto header_next(header_data.cbegin());
-
-  message_headers the_headers;
-  BOOST_CHECK(the_headers.parse(header_next, header_data.cend()));
-  BOOST_CHECK(header_data.cend() == header_next);
-=======
   std::string::iterator header_next(header_data.begin());
 
   message_headers the_headers(false, 8, 1024, 100, 8190);
   BOOST_CHECK(the_headers.parse(header_next, header_data.end()));
   BOOST_CHECK(header_data.end() == header_next);
->>>>>>> 5fd39222
 //  std::cout << the_headers.to_string() << std::endl;
 }
 
 BOOST_AUTO_TEST_CASE(ValidSingleHeader1)
 {
   std::string HEADER_LINE("Content: abcdefgh\r\n\r\n");
-<<<<<<< HEAD
-  std::vector<char> header_data(HEADER_LINE.cbegin(), HEADER_LINE.cend());
-  auto header_next(header_data.cbegin());
-
-  message_headers the_headers;
-  BOOST_CHECK(the_headers.parse(header_next, header_data.cend()));
-  BOOST_CHECK(header_data.cend() == header_next);
-=======
-  std::vector<char> header_data(HEADER_LINE.begin(), HEADER_LINE.end());
-  std::vector<char>::iterator header_next(header_data.begin());
-
-  message_headers the_headers(false, 8, 1024, 100, 8190);
-  BOOST_CHECK(the_headers.parse(header_next, header_data.end()));
-  BOOST_CHECK(header_data.end() == header_next);
->>>>>>> 5fd39222
+  std::vector<char> header_data(HEADER_LINE.begin(), HEADER_LINE.end());
+  std::vector<char>::iterator header_next(header_data.begin());
+
+  message_headers the_headers(false, 8, 1024, 100, 8190);
+  BOOST_CHECK(the_headers.parse(header_next, header_data.end()));
+  BOOST_CHECK(header_data.end() == header_next);
 //  std::cout << the_headers.to_string() << std::endl;
 }
 
@@ -405,42 +268,24 @@
 {
   std::string HEADER_LINE("Content-Length: \t4\r\n");
   HEADER_LINE += "Transfer-Encoding: \t Chunked\r\n\r\n";
-<<<<<<< HEAD
-  std::vector<char> header_data(HEADER_LINE.cbegin(), HEADER_LINE.cend());
-  auto header_next(header_data.cbegin());
-
-  message_headers the_headers;
-  BOOST_CHECK(the_headers.parse(header_next, header_data.cend()));
-  BOOST_CHECK(header_data.cend() == header_next);
-=======
-  std::vector<char> header_data(HEADER_LINE.begin(), HEADER_LINE.end());
-  std::vector<char>::iterator header_next(header_data.begin());
-
-  message_headers the_headers(false, 8, 1024, 100, 8190);
-  BOOST_CHECK(the_headers.parse(header_next, header_data.end()));
-  BOOST_CHECK(header_data.end() == header_next);
->>>>>>> 5fd39222
+  std::vector<char> header_data(HEADER_LINE.begin(), HEADER_LINE.end());
+  std::vector<char>::iterator header_next(header_data.begin());
+
+  message_headers the_headers(false, 8, 1024, 100, 8190);
+  BOOST_CHECK(the_headers.parse(header_next, header_data.end()));
+  BOOST_CHECK(header_data.end() == header_next);
 }
 
 BOOST_AUTO_TEST_CASE(ValidMultipleHeader2)
 {
   std::string HEADER_LINE("Content-Length: \t4\r\n");
   HEADER_LINE += "Transfer-Encoding: \t Chunked\r\n\r\nA";
-<<<<<<< HEAD
-  std::vector<char> header_data(HEADER_LINE.cbegin(), HEADER_LINE.cend());
-  auto header_next(header_data.cbegin());
-
-  message_headers the_headers;
-  BOOST_CHECK(the_headers.parse(header_next, header_data.cend()));
-  BOOST_CHECK(header_data.cend() != header_next);
-=======
   std::vector<char> header_data(HEADER_LINE.begin(), HEADER_LINE.end());
   std::vector<char>::iterator header_next(header_data.begin());
 
   message_headers the_headers(false, 8, 1024, 100, 8190);
   BOOST_CHECK(the_headers.parse(header_next, header_data.end()));
   BOOST_CHECK(header_data.end() != header_next);
->>>>>>> 5fd39222
   BOOST_CHECK_EQUAL('A', *header_next);
 }
 
@@ -448,27 +293,18 @@
 {
   std::string HEADER_LINE("Content-Length: \t4\r\n");
   HEADER_LINE += "Transfer-Enco";
-<<<<<<< HEAD
-  std::vector<char> header_data(HEADER_LINE.cbegin(), HEADER_LINE.cend());
-  auto header_next(header_data.cbegin());
-
-  message_headers the_headers;
-  BOOST_CHECK(!the_headers.parse(header_next, header_data.cend()));
-  BOOST_CHECK(header_data.cend() == header_next);
-=======
   std::vector<char> header_data(HEADER_LINE.begin(), HEADER_LINE.end());
   std::vector<char>::iterator header_next(header_data.begin());
 
   message_headers the_headers(false, 8, 1024, 100, 8190);
   BOOST_CHECK(!the_headers.parse(header_next, header_data.end()));
   BOOST_CHECK(header_data.end() == header_next);
->>>>>>> 5fd39222
 
   std::string HEADER_LINE2("ding: \t Chunked\r\n\r\n");
-  std::vector<char> header_data2(HEADER_LINE2.cbegin(), HEADER_LINE2.cend());
-  header_next = header_data2.cbegin();
-  BOOST_CHECK(the_headers.parse(header_next, header_data2.cend()));
-  BOOST_CHECK(header_data2.cend() == header_next);
+  std::vector<char> header_data2(HEADER_LINE2.begin(), HEADER_LINE2.end());
+  header_next = header_data2.begin();
+  BOOST_CHECK(the_headers.parse(header_next, header_data2.end()));
+  BOOST_CHECK(header_data2.end() == header_next);
 
   BOOST_CHECK_EQUAL("Chunked",
                     the_headers.find
@@ -509,15 +345,6 @@
 BOOST_AUTO_TEST_CASE(ValidContentLength1)
 {
   // Simple number
-<<<<<<< HEAD
-  std::string HEADER_LINE("Content-Length: 4\r\n\r\n");
-  std::vector<char> header_data(HEADER_LINE.cbegin(), HEADER_LINE.cend());
-  auto header_next(header_data.cbegin());
-
-  message_headers the_headers;
-  BOOST_CHECK(the_headers.parse(header_next, header_data.cend()));
-  BOOST_CHECK(header_data.cend() == header_next);
-=======
   std::string HEADER_LINE("Content-Length: 4\n\n");
   std::vector<char> header_data(HEADER_LINE.begin(), HEADER_LINE.end());
   std::vector<char>::iterator header_next(header_data.begin());
@@ -525,7 +352,6 @@
   message_headers the_headers(false, 8, 1024, 100, 8190);
   BOOST_CHECK(the_headers.parse(header_next, header_data.end()));
   BOOST_CHECK(header_data.end() == header_next);
->>>>>>> 5fd39222
 
   BOOST_CHECK_EQUAL(4, the_headers.content_length());
   BOOST_CHECK(!the_headers.close_connection());
@@ -537,21 +363,12 @@
 {
   // Alpha before number
   std::string HEADER_LINE("Content-Length: z4\r\n\r\n");
-<<<<<<< HEAD
-  std::vector<char> header_data(HEADER_LINE.cbegin(), HEADER_LINE.cend());
-  auto header_next(header_data.cbegin());
-
-  message_headers the_headers;
-  BOOST_CHECK(the_headers.parse(header_next, header_data.cend()));
-  BOOST_CHECK(header_data.cend() == header_next);
-=======
-  std::vector<char> header_data(HEADER_LINE.begin(), HEADER_LINE.end());
-  std::vector<char>::iterator header_next(header_data.begin());
-
-  message_headers the_headers(false, 8, 1024, 100, 8190);
-  BOOST_CHECK(the_headers.parse(header_next, header_data.end()));
-  BOOST_CHECK(header_data.end() == header_next);
->>>>>>> 5fd39222
+  std::vector<char> header_data(HEADER_LINE.begin(), HEADER_LINE.end());
+  std::vector<char>::iterator header_next(header_data.begin());
+
+  message_headers the_headers(false, 8, 1024, 100, 8190);
+  BOOST_CHECK(the_headers.parse(header_next, header_data.end()));
+  BOOST_CHECK(header_data.end() == header_next);
 
   BOOST_CHECK_EQUAL(-1, the_headers.content_length());
 }
@@ -560,21 +377,12 @@
 {
   // Alpha after number
   std::string HEADER_LINE("Content-Length: 4z\r\n\r\n");
-<<<<<<< HEAD
-  std::vector<char> header_data(HEADER_LINE.cbegin(), HEADER_LINE.cend());
-  auto header_next(header_data.cbegin());
-
-  message_headers the_headers;
-  BOOST_CHECK(the_headers.parse(header_next, header_data.cend()));
-  BOOST_CHECK(header_data.cend() == header_next);
-=======
-  std::vector<char> header_data(HEADER_LINE.begin(), HEADER_LINE.end());
-  std::vector<char>::iterator header_next(header_data.begin());
-
-  message_headers the_headers(false, 8, 1024, 100, 8190);
-  BOOST_CHECK(the_headers.parse(header_next, header_data.end()));
-  BOOST_CHECK(header_data.end() == header_next);
->>>>>>> 5fd39222
+  std::vector<char> header_data(HEADER_LINE.begin(), HEADER_LINE.end());
+  std::vector<char>::iterator header_next(header_data.begin());
+
+  message_headers the_headers(false, 8, 1024, 100, 8190);
+  BOOST_CHECK(the_headers.parse(header_next, header_data.end()));
+  BOOST_CHECK(header_data.end() == header_next);
 
   BOOST_CHECK_EQUAL(-1, the_headers.content_length());
 }
@@ -583,14 +391,6 @@
 {
   // Number is too big
   std::string HEADER_LINE("Content-Length: 999999999999999999999\r\n\r\n");
-<<<<<<< HEAD
-  std::vector<char> header_data(HEADER_LINE.cbegin(), HEADER_LINE.cend());
-  auto header_next(header_data.cbegin());
-
-  message_headers the_headers;
-  BOOST_CHECK(the_headers.parse(header_next, header_data.cend()));
-  BOOST_CHECK(header_data.cend() == header_next);
-=======
   std::vector<char> header_data(HEADER_LINE.begin(), HEADER_LINE.end());
   std::vector<char>::iterator header_next(header_data.begin());
 
@@ -611,7 +411,6 @@
   message_headers the_headers(false, 8, 1024, 100, 8190);
   BOOST_CHECK(the_headers.parse(header_next, header_data.end()));
   BOOST_CHECK(header_data.end() == header_next);
->>>>>>> 5fd39222
 
   BOOST_CHECK(the_headers.close_connection());
 }
