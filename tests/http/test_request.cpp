--- conflicted
+++ resolved
@@ -44,11 +44,7 @@
 {
   std::string REQUEST_LINE("GET abcdefghijklmnopqrstuvwxyz HTTP/1.0\r\n");
   std::vector<char> request_data(REQUEST_LINE.begin(), REQUEST_LINE.end());
-<<<<<<< HEAD
-  auto next(request_data.cbegin());
-=======
   std::vector<char>::iterator next(request_data.begin());
->>>>>>> 5fd39222
 
   request_line the_request(false, 8, 8, 1024);
   BOOST_CHECK(the_request.parse(next, request_data.end()));
@@ -64,11 +60,7 @@
 {
   std::string REQUEST_LINE("GET abcdefghijklmnopqrstuvwxyz HTTP/1.0\r\n");
   std::vector<unsigned char> request_data(REQUEST_LINE.begin(), REQUEST_LINE.end());
-<<<<<<< HEAD
-  auto next(request_data.cbegin());
-=======
   std::vector<unsigned char>::iterator next(request_data.begin());
->>>>>>> 5fd39222
 
   request_line the_request(false, 8, 8, 1024);
   BOOST_CHECK(the_request.parse(next, request_data.end()));
@@ -83,11 +75,7 @@
 BOOST_AUTO_TEST_CASE(ValidGet1)
 {
   std::string request_data("GET abcdefghijklmnopqrstuvwxyz HTTP/1.0\r\n");
-<<<<<<< HEAD
-  auto next(request_data.cbegin());
-=======
-  std::string::iterator next(request_data.begin());
->>>>>>> 5fd39222
+  std::string::iterator next(request_data.begin());
 
   request_line the_request(false, 8, 8, 1024);
   BOOST_CHECK(the_request.parse(next, request_data.end()));
@@ -102,11 +90,7 @@
 BOOST_AUTO_TEST_CASE(ValidGet2)
 {
   std::string request_data("GET abcdefghijklmnopqrstuvwxyz HTTP/1.0\n");
-<<<<<<< HEAD
-  auto next(request_data.cbegin());
-=======
-  std::string::iterator next(request_data.begin());
->>>>>>> 5fd39222
+  std::string::iterator next(request_data.begin());
 
   request_line the_request(false, 8, 8, 1024);
   BOOST_CHECK(the_request.parse(next, request_data.end()));
@@ -122,16 +106,12 @@
 BOOST_AUTO_TEST_CASE(ValidGet3)
 {
   std::string request_data("GET\tabcdefghijklmnopqrstuvwxyz \t HTTP/1.0\nA");
-<<<<<<< HEAD
-  auto next(request_data.cbegin());
-=======
   std::string::iterator next(request_data.begin());
 
   request_line a_request(false, 8, 8, 1024);
   BOOST_CHECK(a_request.parse(next, request_data.end()));
   request_line the_request(false, 8, 8, 1024);
   the_request.swap(a_request);
->>>>>>> 5fd39222
 
   BOOST_CHECK_EQUAL('A', *next);
   BOOST_CHECK_EQUAL("GET", the_request.method().c_str());
@@ -144,11 +124,7 @@
 BOOST_AUTO_TEST_CASE(InValidMethod1)
 {
   std::string request_data("GeT abcdefghijklmnopqrstuvwxyz HTTP/1.0\r\n ");
-<<<<<<< HEAD
-  auto next(request_data.cbegin());
-=======
-  std::string::iterator next(request_data.begin());
->>>>>>> 5fd39222
+  std::string::iterator next(request_data.begin());
 
   request_line the_request(false, 8, 8, 1024);
   BOOST_CHECK(!the_request.parse(next, request_data.end()));
@@ -175,9 +151,6 @@
 BOOST_AUTO_TEST_CASE(InValidUri1)
 {
   std::string request_data("GET abcdefghijklm\tnopqrstuvwxyz HTTP/1.0\r\n ");
-<<<<<<< HEAD
-  auto next(request_data.cbegin());
-=======
   std::string::iterator next(request_data.begin());
 
   request_line the_request(false, 8, 8, 1024);
@@ -193,7 +166,6 @@
 {
   std::string request_data("GET abcdefghijklm\nopqrstuvwxyz HTTP/1.0\r\n ");
   std::string::iterator next(request_data.begin());
->>>>>>> 5fd39222
 
   request_line the_request(false, 8, 8, 1024);
   BOOST_CHECK(!the_request.parse(next, request_data.end()));
@@ -243,11 +215,7 @@
 BOOST_AUTO_TEST_CASE(ValidGet4)
 {
   std::string request_data("GET abcdefghijklmnopqrstuvwxyz HT");
-<<<<<<< HEAD
-  auto next(request_data.cbegin());
-=======
-  std::string::iterator next(request_data.begin());
->>>>>>> 5fd39222
+  std::string::iterator next(request_data.begin());
 
   request_line the_request(false, 8, 8, 1024);
   BOOST_CHECK(!the_request.parse(next, request_data.end()));
@@ -370,8 +338,6 @@
 BOOST_AUTO_TEST_CASE(ValidGetId1)
 {
   request_line the_request(request_method::id::GET, "/hello/world");
-<<<<<<< HEAD
-=======
   std::string request_string(the_request.to_string());
   BOOST_CHECK_EQUAL("GET /hello/world HTTP/1.1\r\n", request_string.c_str());
 }
@@ -390,10 +356,10 @@
   the_request.set_uri("/hello/world");
   the_request.set_major_version('1');
   the_request.set_minor_version('1');
->>>>>>> 5fd39222
   std::string request_string(the_request.to_string());
   BOOST_CHECK_EQUAL("GET /hello/world HTTP/1.1\r\n", request_string.c_str());
 }
+
 BOOST_AUTO_TEST_SUITE_END()
 //////////////////////////////////////////////////////////////////////////////
 
@@ -404,11 +370,7 @@
 {
   std::string REQUEST_LINE("GET abcde HTTP/1.0\r\nContent: text\r\n\r\n");
   std::vector<char> request_data(REQUEST_LINE.begin(), REQUEST_LINE.end());
-<<<<<<< HEAD
-  auto next(request_data.cbegin());
-=======
   std::vector<char>::iterator next(request_data.begin());
->>>>>>> 5fd39222
 
   rx_request the_request(false, 8, 8, 1024, 1024, 100, 8190);
   BOOST_CHECK(the_request.parse(next, request_data.end()));
@@ -427,11 +389,7 @@
 {
   std::string REQUEST_LINE("GET abcde HTTP/1.0\r\nContent: text\r\n\r\n");
   std::vector<unsigned char> request_data(REQUEST_LINE.begin(), REQUEST_LINE.end());
-<<<<<<< HEAD
-  auto next(request_data.cbegin());
-=======
   std::vector<unsigned char>::iterator next(request_data.begin());
->>>>>>> 5fd39222
 
   rx_request the_request(false, 8, 8, 1024, 1024, 100, 8190);
   BOOST_CHECK(the_request.parse(next, request_data.end()));
@@ -450,13 +408,8 @@
 
 BOOST_AUTO_TEST_CASE(ValidGet1)
 {
-<<<<<<< HEAD
-  std::string request_data("GET abcde HTTP/1.0\r\nContent: text\r\n\r\n");
-  auto next(request_data.cbegin());
-=======
   std::string request_data("GET abcde HTTP/1.1\r\nContent: text\r\n\r\n");
   std::string::iterator next(request_data.begin());
->>>>>>> 5fd39222
 
   rx_request a_request(false, 8, 8, 1024, 1024, 100, 8190);
   BOOST_CHECK(a_request.parse(next, request_data.end()));
@@ -480,11 +433,7 @@
 BOOST_AUTO_TEST_CASE(ValidPost1)
 {
   std::string request_data("POST abcde HTTP/1.0\r\nContent-Length: 4\r\n\r\nabcd");
-<<<<<<< HEAD
-  auto next(request_data.cbegin());
-=======
-  std::string::iterator next(request_data.begin());
->>>>>>> 5fd39222
+  std::string::iterator next(request_data.begin());
 
   rx_request the_request(false, 8, 8, 1024, 1024, 100, 8190);
   BOOST_CHECK(the_request.parse(next, request_data.end()));
@@ -502,11 +451,7 @@
 {
   std::string request_data
     ("POST abc HTTP/1.1\r\nTransfer-Encoding: Chunked\r\n\r\n4\r\n\r\n\r\n\r\n");
-<<<<<<< HEAD
-  auto next(request_data.cbegin());
-=======
-  std::string::iterator next(request_data.begin());
->>>>>>> 5fd39222
+  std::string::iterator next(request_data.begin());
 
   rx_request the_request(false, 8, 8, 1024, 1024, 100, 8190);
   BOOST_CHECK(the_request.parse(next, request_data.end()));
@@ -528,13 +473,8 @@
   std::string REQUEST_LINE("POST abc HTTP/1.1\r\n");
   REQUEST_LINE += "Transfer-Encoding: Chunked\r\n\r\n";
   std::vector<char> request_data(REQUEST_LINE.begin(), REQUEST_LINE.end());
-<<<<<<< HEAD
-  auto next(request_data.cbegin());
-  rx_request the_request;
-=======
   std::vector<char>::iterator next(request_data.begin());
   rx_request the_request(false, 8, 8, 1024, 1024, 100, 8190);
->>>>>>> 5fd39222
 
   BOOST_CHECK(the_request.parse(next, request_data.end()));
   BOOST_CHECK_EQUAL("POST", the_request.method().c_str());
@@ -557,11 +497,7 @@
   request_data += "Accept-Language: en-GB,*\r\n";
   request_data += "User-Agent: Mozilla/5.0\r\n";
   request_data += "Host: 172.16.0.126:3456\r\n\r\n";
-<<<<<<< HEAD
-  auto next(request_data.cbegin());
-=======
-  std::string::iterator next(request_data.begin());
->>>>>>> 5fd39222
+  std::string::iterator next(request_data.begin());
 
   rx_request the_request(false, 8, 8, 1024, 1024, 100, 8190);
   BOOST_CHECK(the_request.parse(next, request_data.end()));
@@ -574,11 +510,7 @@
 BOOST_AUTO_TEST_CASE(ValidPostMultiLine1)
 {
   std::string request_data("POST abc");
-<<<<<<< HEAD
-  auto next(request_data.cbegin());
-=======
-  std::string::iterator next(request_data.begin());
->>>>>>> 5fd39222
+  std::string::iterator next(request_data.begin());
 
   rx_request the_request(false, 8, 8, 1024, 1024, 100, 8190);
   BOOST_CHECK(!the_request.parse(next, request_data.end()));
@@ -600,11 +532,7 @@
 BOOST_AUTO_TEST_CASE(ValidPostMultiLine2)
 {
   std::string request_data("POST abcde HTTP/1.0\r\nContent-Le");
-<<<<<<< HEAD
-  auto next(request_data.cbegin());
-=======
-  std::string::iterator next(request_data.begin());
->>>>>>> 5fd39222
+  std::string::iterator next(request_data.begin());
 
   rx_request the_request(false, 8, 8, 1024, 1024, 100, 8190);
   BOOST_CHECK(!the_request.parse(next, request_data.end()));
@@ -643,6 +571,7 @@
 BOOST_AUTO_TEST_SUITE_END()
 //////////////////////////////////////////////////////////////////////////////
 
+
 //////////////////////////////////////////////////////////////////////////////
 BOOST_AUTO_TEST_SUITE(TestRequestEncode)
 
@@ -663,11 +592,7 @@
   correct_request += "Content-Length: 15\r\n\r\n";
  // correct_request += text;
 
-<<<<<<< HEAD
-  tx_request the_request(request_method::id::POST, "/uri");
-=======
   tx_request the_request("POST", "/uri");
->>>>>>> 5fd39222
   std::string req_text(the_request.message(text.size()));
   BOOST_CHECK_EQUAL(correct_request.c_str(), req_text.c_str());
 }
@@ -693,10 +618,7 @@
 
   tx_request the_request(request_method::id::POST, "/uri");
   the_request.add_header(header_field::id::TRANSFER_ENCODING, "Chunked");
-<<<<<<< HEAD
-=======
   the_request.add_header("Expect", "100-Continue");
->>>>>>> 5fd39222
   std::string req_text(the_request.message());
   BOOST_CHECK_EQUAL(correct_request.c_str(), req_text.c_str());
 }
@@ -710,11 +632,7 @@
 BOOST_AUTO_TEST_CASE(ValidGet1)
 {
   std::string request_data("GET abcdefghijklmnopqrstuvwxyz HTTP/1.0\r\n\r\n");
-<<<<<<< HEAD
-  auto next(request_data.cbegin());
-=======
-  std::string::iterator next(request_data.begin());
->>>>>>> 5fd39222
+  std::string::iterator next(request_data.begin());
 
   request_receiver<std::string> the_request_receiver
       (true, 8, 8, 1024, 1024, 100, 8190, 1048576, 1048576);
@@ -732,11 +650,7 @@
 BOOST_AUTO_TEST_CASE(ValidGet2)
 {
   std::string request_data1("G");
-<<<<<<< HEAD
-  auto next(request_data1.cbegin());
-=======
   std::string::iterator next(request_data1.begin());
->>>>>>> 5fd39222
 
   request_receiver<std::string> the_request_receiver
       (true, 8, 8, 1024, 1024, 100, 8190, 1048576, 1048576);
@@ -760,11 +674,7 @@
 BOOST_AUTO_TEST_CASE(InValidGet1)
 {
   std::string request_data1("g");
-<<<<<<< HEAD
-  auto next(request_data1.cbegin());
-=======
   std::string::iterator next(request_data1.begin());
->>>>>>> 5fd39222
 
   request_receiver<std::string> the_request_receiver
       (true, 8, 8, 1024, 1024, 100, 8190, 1048576, 1048576);
@@ -775,11 +685,7 @@
 BOOST_AUTO_TEST_CASE(ValidPostQt1)
 {
   std::string request_data1("P");
-<<<<<<< HEAD
-  auto next(request_data1.cbegin());
-=======
   std::string::iterator next(request_data1.begin());
->>>>>>> 5fd39222
 
   request_receiver<std::string> the_request_receiver
       (true, 8, 8, 1024, 1024, 100, 8190, 1048576, 1048576);
@@ -817,11 +723,7 @@
 BOOST_AUTO_TEST_CASE(ValidPostChunk1)
 {
   std::string request_data1("P");
-<<<<<<< HEAD
-  auto next(request_data1.cbegin());
-=======
   std::string::iterator next(request_data1.begin());
->>>>>>> 5fd39222
 
   // Receiver concatenates chunks
   request_receiver<std::string> the_request_receiver
@@ -857,40 +759,24 @@
 
   std::string body_data2("24\r\n0123456789abcdefghijkl");
   next = body_data2.begin();
-<<<<<<< HEAD
-  rx_state = the_request_receiver.receive(next, body_data2.cend());
-=======
   rx_state = the_request_receiver.receive(next, body_data2.end());
->>>>>>> 5fd39222
   BOOST_CHECK(rx_state == RX_INCOMPLETE);
 
   std::string body_data3("mnopqrstuvwxyz\r\n");
   next = body_data3.begin();
-<<<<<<< HEAD
-  rx_state = the_request_receiver.receive(next, body_data3.cend());
-=======
   rx_state = the_request_receiver.receive(next, body_data3.end());
->>>>>>> 5fd39222
   BOOST_CHECK(rx_state == RX_INCOMPLETE);
 
   std::string body_data4("0\r\n\r\n");
   next = body_data4.begin();
-<<<<<<< HEAD
-  rx_state = the_request_receiver.receive(next, body_data4.cend());
-=======
   rx_state = the_request_receiver.receive(next, body_data4.end());
->>>>>>> 5fd39222
   BOOST_CHECK(rx_state == RX_VALID);
 }
 
 BOOST_AUTO_TEST_CASE(ValidPostChunk2)
 {
   std::string request_data1("P");
-<<<<<<< HEAD
-  auto next(request_data1.cbegin());
-=======
   std::string::iterator next(request_data1.begin());
->>>>>>> 5fd39222
 
   // Receiver does NOT concatenate_chunks
   request_receiver<std::string> the_request_receiver
@@ -927,28 +813,16 @@
 
   std::string body_data2("24\r\n0123456789abcdefghijkl");
   next = body_data2.begin();
-<<<<<<< HEAD
-  rx_state = the_request_receiver.receive(next, body_data2.cend());
-=======
   rx_state = the_request_receiver.receive(next, body_data2.end());
->>>>>>> 5fd39222
   BOOST_CHECK(rx_state == RX_INCOMPLETE);
 
   std::string body_data3("mnopqrstuvwxyz\r\n");
   next = body_data3.begin();
-<<<<<<< HEAD
-  rx_state = the_request_receiver.receive(next, body_data3.cend());
-=======
   rx_state = the_request_receiver.receive(next, body_data3.end());
->>>>>>> 5fd39222
   BOOST_CHECK(rx_state == RX_CHUNK);
 
   std::string body_data4("0\r\n\r\n");
   next = body_data4.begin();
-<<<<<<< HEAD
-  rx_state = the_request_receiver.receive(next, body_data4.cend());
-  BOOST_CHECK(rx_state == RX_CHUNK);
-=======
   rx_state = the_request_receiver.receive(next, body_data4.end());
   BOOST_CHECK(rx_state == RX_CHUNK);
 }
@@ -993,17 +867,12 @@
 
   rx_chunk<std::string> chunk(the_request_receiver.chunk());
   BOOST_CHECK_EQUAL(chunk_tx_data, chunk.data());
->>>>>>> 5fd39222
 }
 
 BOOST_AUTO_TEST_CASE(InvalidPostHeader1)
 {
   std::string request_data1("P");
-<<<<<<< HEAD
-  auto next(request_data1.cbegin());
-=======
   std::string::iterator next(request_data1.begin());
->>>>>>> 5fd39222
 
   request_receiver<std::string> the_request_receiver
       (true, 8, 8, 1024, 1024, 100, 8190, 1048576, 1048576);
@@ -1023,11 +892,7 @@
 BOOST_AUTO_TEST_CASE(InvalidPostHeader2)
 {
   std::string request_data1("P");
-<<<<<<< HEAD
-  auto next(request_data1.cbegin());
-=======
   std::string::iterator next(request_data1.begin());
->>>>>>> 5fd39222
 
   request_receiver<std::string> the_request_receiver
       (true, 8, 8, 1024, 1024, 100, 8190, 1048576, 1048576);
@@ -1053,11 +918,7 @@
 BOOST_AUTO_TEST_CASE(InvalidPostHeader3)
 {
   std::string request_data1("P");
-<<<<<<< HEAD
-  auto next(request_data1.cbegin());
-=======
   std::string::iterator next(request_data1.begin());
->>>>>>> 5fd39222
 
   request_receiver<std::string> the_request_receiver
       (true, 8, 8, 1024, 1024, 100, 8190, 1048576, 1048576);
@@ -1079,13 +940,8 @@
   ok = (rx_state == RX_VALID);
   BOOST_CHECK(ok);
 
-<<<<<<< HEAD
-  BOOST_CHECK(the_request_receiver.body().size() ==
-              the_request_receiver.request().content_length());
-=======
   BOOST_CHECK_EQUAL(the_request_receiver.body().size(),
          static_cast<size_t>(the_request_receiver.request().content_length()));
->>>>>>> 5fd39222
 
   // std::cout << "Body size: " << the_request_receiver.body().size();
 
