--- conflicted
+++ resolved
@@ -107,13 +107,6 @@
       return 1;
     }
 
-<<<<<<< HEAD
-    // Create an http request and send it to the host.
-    via::http::tx_request request(via::http::request_method::id::GET, uri);
-    http_client->send(request);
-
-=======
->>>>>>> 5fd39222
     // run the io_service to start communications
     io_service.run();
 
