--- conflicted
+++ resolved
@@ -16,11 +16,7 @@
 namespace
 {
   /// The server name for the server header.
-<<<<<<< HEAD
-  const std::string	SERVER_NAME             ("Via-httplib/1.0.3");
-=======
   const std::string SERVER_NAME  ("Via-httplib/1.1.0");
->>>>>>> 24ffa0f8
 
   /// The message/http content for a TRACE response
   const std::string MESSAGE_HTTP ("message/http");
